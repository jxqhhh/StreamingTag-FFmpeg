--- conflicted
+++ resolved
@@ -15,7 +15,10 @@
 
 API changes, most recent first:
 
-<<<<<<< HEAD
+2016-03-20 - xxxxxxx - lavu 55.50.100 / 55.21.0 - imgutils.h
+  Add av_image_copy_uc_from(), a version of av_image_copy() for copying
+  from GPU mapped memory.
+
 2017-03-20 - 9c2436e - lavu 55.49.100 - pixdesc.h
   Add AV_PIX_FMT_FLAG_BAYER pixel format flag.
 
@@ -53,13 +56,6 @@
   Add av_lfg_init_from_data().
 
 2017-01-xx - xxxxxxx - lavc 57.74.100 - vaapi.h
-=======
-2016-08-24 - xxxxxxx - lavu 55.21.0 - imgutils.h
-  Add av_image_copy_uc_from(), a version of av_image_copy() for copying
-  from GPU mapped memory.
-
-2016-xx-xx - xxxxxxx - lavc 59.26.0 - vaapi.h
->>>>>>> d7bc52bf
   Deprecate struct vaapi_context and the vaapi.h installed header.
   Callers should set AVCodecContext.hw_frames_ctx instead.
 
