--- conflicted
+++ resolved
@@ -29,17 +29,6 @@
 
 TXTPAGES    = doc/fate.txt                                              \
 
-<<<<<<< HEAD
-=======
-DOC_EXAMPLES-$(CONFIG_AVCODEC_EXAMPLE)          += avcodec
-DOC_EXAMPLES-$(CONFIG_ENCODE_AUDIO_EXAMPLE)     += encode_audio
-DOC_EXAMPLES-$(CONFIG_FILTER_AUDIO_EXAMPLE)     += filter_audio
-DOC_EXAMPLES-$(CONFIG_METADATA_EXAMPLE)         += metadata
-DOC_EXAMPLES-$(CONFIG_OUTPUT_EXAMPLE)           += output
-DOC_EXAMPLES-$(CONFIG_QSVDEC_EXAMPLE)           += qsvdec
-DOC_EXAMPLES-$(CONFIG_TRANSCODE_AAC_EXAMPLE)    += transcode_aac
-ALL_DOC_EXAMPLES = avcodec encode_audio filter_audio metadata output transcode_aac
->>>>>>> 40aaa8da
 
 DOCS-$(CONFIG_HTMLPAGES) += $(HTMLPAGES)
 DOCS-$(CONFIG_PODPAGES)  += $(PODPAGES)
@@ -51,6 +40,7 @@
 DOC_EXAMPLES-$(CONFIG_AVIO_READING_EXAMPLE)      += avio_reading
 DOC_EXAMPLES-$(CONFIG_DECODING_ENCODING_EXAMPLE) += decoding_encoding
 DOC_EXAMPLES-$(CONFIG_DEMUXING_DECODING_EXAMPLE) += demuxing_decoding
+DOC_EXAMPLES-$(CONFIG_ENCODE_AUDIO_EXAMPLE)      += encode_audio
 DOC_EXAMPLES-$(CONFIG_EXTRACT_MVS_EXAMPLE)       += extract_mvs
 DOC_EXAMPLES-$(CONFIG_FILTER_AUDIO_EXAMPLE)      += filter_audio
 DOC_EXAMPLES-$(CONFIG_FILTERING_AUDIO_EXAMPLE)   += filtering_audio
