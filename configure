--- conflicted
+++ resolved
@@ -4423,21 +4423,11 @@
     check_code cc "pthread.h" "static pthread_mutex_t atomic_lock = PTHREAD_MUTEX_INITIALIZER" || disable pthreads
 fi
 
-<<<<<<< HEAD
-for thread in $THREADS_LIST; do
-    if enabled $thread; then
-        test -n "$thread_type" &&
-            die "ERROR: Only one thread type must be selected." ||
-            thread_type="$thread"
-    fi
-done
 
 if enabled pthreads; then
   check_func pthread_cancel
 fi
 
-=======
->>>>>>> fb3b2f5d
 disabled  zlib || check_lib   zlib.h      zlibVersion -lz   || disable  zlib
 disabled bzlib || check_lib2 bzlib.h BZ2_bzlibVersion -lbz2 || disable bzlib
 
@@ -4887,7 +4877,6 @@
 ! enabled_any memalign posix_memalign aligned_malloc &&
     enabled_any $need_memalign && enable memalign_hack
 
-<<<<<<< HEAD
 # add_dep lib dep
 # -> enable ${lib}_deps_${dep}
 # -> add $dep to ${lib}_deps only once
@@ -4914,7 +4903,7 @@
 }
 
 merge_deps libavfilter $FILTER_LIST
-=======
+
 for thread in $THREADS_LIST; do
     if enabled $thread; then
         test -n "$thread_type" &&
@@ -4922,7 +4911,6 @@
             thread_type="$thread"
     fi
 done
->>>>>>> fb3b2f5d
 
 echo "install prefix            $prefix"
 echo "source path               $source_path"
