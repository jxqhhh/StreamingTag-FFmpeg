/*
 * Creative Voice File demuxer.
 * Copyright (c) 2006  Aurelien Jacobs <aurel@gnuage.org>
 *
 * This file is part of FFmpeg.
 *
 * FFmpeg is free software; you can redistribute it and/or
 * modify it under the terms of the GNU Lesser General Public
 * License as published by the Free Software Foundation; either
 * version 2.1 of the License, or (at your option) any later version.
 *
 * FFmpeg is distributed in the hope that it will be useful,
 * but WITHOUT ANY WARRANTY; without even the implied warranty of
 * MERCHANTABILITY or FITNESS FOR A PARTICULAR PURPOSE.  See the GNU
 * Lesser General Public License for more details.
 *
 * You should have received a copy of the GNU Lesser General Public
 * License along with FFmpeg; if not, write to the Free Software
 * Foundation, Inc., 51 Franklin Street, Fifth Floor, Boston, MA 02110-1301 USA
 */

#include "libavutil/intreadwrite.h"
#include "voc.h"
#include "internal.h"

<<<<<<< HEAD
int
ff_voc_get_packet(AVFormatContext *s, AVPacket *pkt, AVStream *st, int max_size)
{
    VocDecContext *voc = s->priv_data;
    AVCodecContext *dec = st->codec;
    AVIOContext *pb = s->pb;
    VocType type;
    int size, tmp_codec=-1;
    int sample_rate = 0;
    int channels = 1;
    int64_t duration;
    int ret;

    av_add_index_entry(st,
                       avio_tell(pb),
                       voc->pts,
                       voc->remaining_size,
                       0,
                       AVINDEX_KEYFRAME);

    while (!voc->remaining_size) {
        type = avio_r8(pb);
        if (type == VOC_TYPE_EOF)
            return AVERROR_EOF;
        voc->remaining_size = avio_rl24(pb);
        if (!voc->remaining_size) {
            if (!s->pb->seekable)
                return AVERROR(EIO);
            voc->remaining_size = avio_size(pb) - avio_tell(pb);
        }
        max_size -= 4;

        switch (type) {
        case VOC_TYPE_VOICE_DATA:
            if (!dec->sample_rate) {
                dec->sample_rate = 1000000 / (256 - avio_r8(pb));
                if (sample_rate)
                    dec->sample_rate = sample_rate;
                avpriv_set_pts_info(st, 64, 1, dec->sample_rate);
                dec->channels = channels;
                dec->bits_per_coded_sample = av_get_bits_per_sample(dec->codec_id);
            } else
                avio_skip(pb, 1);
            tmp_codec = avio_r8(pb);
            voc->remaining_size -= 2;
            max_size -= 2;
            channels = 1;
            break;

        case VOC_TYPE_VOICE_DATA_CONT:
            break;

        case VOC_TYPE_EXTENDED:
            sample_rate = avio_rl16(pb);
            avio_r8(pb);
            channels = avio_r8(pb) + 1;
            sample_rate = 256000000 / (channels * (65536 - sample_rate));
            voc->remaining_size = 0;
            max_size -= 4;
            break;

        case VOC_TYPE_NEW_VOICE_DATA:
            if (!dec->sample_rate) {
                dec->sample_rate = avio_rl32(pb);
                avpriv_set_pts_info(st, 64, 1, dec->sample_rate);
                dec->bits_per_coded_sample = avio_r8(pb);
                dec->channels = avio_r8(pb);
            } else
                avio_skip(pb, 6);
            tmp_codec = avio_rl16(pb);
            avio_skip(pb, 4);
            voc->remaining_size -= 12;
            max_size -= 12;
            break;

        default:
            avio_skip(pb, voc->remaining_size);
            max_size -= voc->remaining_size;
            voc->remaining_size = 0;
            break;
        }
    }

    if (tmp_codec >= 0) {
        tmp_codec = ff_codec_get_id(ff_voc_codec_tags, tmp_codec);
        if (dec->codec_id == AV_CODEC_ID_NONE)
            dec->codec_id = tmp_codec;
        else if (dec->codec_id != tmp_codec)
            av_log(s, AV_LOG_WARNING, "Ignoring mid-stream change in audio codec\n");
        if (dec->codec_id == AV_CODEC_ID_NONE) {
            if (s->audio_codec_id == AV_CODEC_ID_NONE) {
                av_log(s, AV_LOG_ERROR, "unknown codec tag\n");
                return AVERROR(EINVAL);
            }
            av_log(s, AV_LOG_WARNING, "unknown codec tag\n");
        }
    }

    dec->bit_rate = dec->sample_rate * dec->channels * dec->bits_per_coded_sample;

    if (max_size <= 0)
        max_size = 2048;
    size = FFMIN(voc->remaining_size, max_size);
    voc->remaining_size -= size;

    ret = av_get_packet(pb, pkt, size);
    pkt->dts = pkt->pts = voc->pts;

    duration = av_get_audio_frame_duration(st->codec, size);
    if (duration > 0 && voc->pts != AV_NOPTS_VALUE)
        voc->pts += duration;
    else
        voc->pts = AV_NOPTS_VALUE;

    return ret;
}

#if CONFIG_VOC_DEMUXER
=======
>>>>>>> 0d1229f1
static int voc_probe(AVProbeData *p)
{
    int version, check;

    if (memcmp(p->buf, ff_voc_magic, sizeof(ff_voc_magic) - 1))
        return 0;
    version = AV_RL16(p->buf + 22);
    check = AV_RL16(p->buf + 24);
    if (~version + 0x1234 != check)
        return 10;

    return AVPROBE_SCORE_MAX;
}

static int voc_read_header(AVFormatContext *s)
{
    VocDecContext *voc = s->priv_data;
    AVIOContext *pb = s->pb;
    int header_size;
    AVStream *st;

    avio_skip(pb, 20);
    header_size = avio_rl16(pb) - 22;
    if (header_size != 4) {
        av_log(s, AV_LOG_ERROR, "unknown header size: %d\n", header_size);
        return AVERROR(ENOSYS);
    }
    avio_skip(pb, header_size);
    st = avformat_new_stream(s, NULL);
    if (!st)
        return AVERROR(ENOMEM);
    st->codec->codec_type = AVMEDIA_TYPE_AUDIO;

    voc->remaining_size = 0;
    return 0;
}

static int voc_read_packet(AVFormatContext *s, AVPacket *pkt)
{
    return ff_voc_get_packet(s, pkt, s->streams[0], 0);
}

static int voc_read_seek(AVFormatContext *s, int stream_index,
                         int64_t timestamp, int flags)
{
    VocDecContext *voc = s->priv_data;
    AVStream *st = s->streams[stream_index];
    int index = av_index_search_timestamp(st, timestamp, flags);

    if (index >= 0 && index < st->nb_index_entries - 1) {
        AVIndexEntry *e = &st->index_entries[index];
        avio_seek(s->pb, e->pos, SEEK_SET);
        voc->pts = e->timestamp;
        voc->remaining_size = e->size;
        return 0;
    } else if (st->nb_index_entries && st->index_entries[0].timestamp <= timestamp) {
        AVIndexEntry *e = &st->index_entries[st->nb_index_entries - 1];
        // prepare context for seek_frame_generic()
        voc->pts = e->timestamp;
        voc->remaining_size = e->size;
    }
    return -1;
}

AVInputFormat ff_voc_demuxer = {
    .name           = "voc",
    .long_name      = NULL_IF_CONFIG_SMALL("Creative Voice"),
    .priv_data_size = sizeof(VocDecContext),
    .read_probe     = voc_probe,
    .read_header    = voc_read_header,
    .read_packet    = voc_read_packet,
    .read_seek      = voc_read_seek,
    .codec_tag      = (const AVCodecTag* const []){ ff_voc_codec_tags, 0 },
};<|MERGE_RESOLUTION|>--- conflicted
+++ resolved
@@ -23,127 +23,6 @@
 #include "voc.h"
 #include "internal.h"
 
-<<<<<<< HEAD
-int
-ff_voc_get_packet(AVFormatContext *s, AVPacket *pkt, AVStream *st, int max_size)
-{
-    VocDecContext *voc = s->priv_data;
-    AVCodecContext *dec = st->codec;
-    AVIOContext *pb = s->pb;
-    VocType type;
-    int size, tmp_codec=-1;
-    int sample_rate = 0;
-    int channels = 1;
-    int64_t duration;
-    int ret;
-
-    av_add_index_entry(st,
-                       avio_tell(pb),
-                       voc->pts,
-                       voc->remaining_size,
-                       0,
-                       AVINDEX_KEYFRAME);
-
-    while (!voc->remaining_size) {
-        type = avio_r8(pb);
-        if (type == VOC_TYPE_EOF)
-            return AVERROR_EOF;
-        voc->remaining_size = avio_rl24(pb);
-        if (!voc->remaining_size) {
-            if (!s->pb->seekable)
-                return AVERROR(EIO);
-            voc->remaining_size = avio_size(pb) - avio_tell(pb);
-        }
-        max_size -= 4;
-
-        switch (type) {
-        case VOC_TYPE_VOICE_DATA:
-            if (!dec->sample_rate) {
-                dec->sample_rate = 1000000 / (256 - avio_r8(pb));
-                if (sample_rate)
-                    dec->sample_rate = sample_rate;
-                avpriv_set_pts_info(st, 64, 1, dec->sample_rate);
-                dec->channels = channels;
-                dec->bits_per_coded_sample = av_get_bits_per_sample(dec->codec_id);
-            } else
-                avio_skip(pb, 1);
-            tmp_codec = avio_r8(pb);
-            voc->remaining_size -= 2;
-            max_size -= 2;
-            channels = 1;
-            break;
-
-        case VOC_TYPE_VOICE_DATA_CONT:
-            break;
-
-        case VOC_TYPE_EXTENDED:
-            sample_rate = avio_rl16(pb);
-            avio_r8(pb);
-            channels = avio_r8(pb) + 1;
-            sample_rate = 256000000 / (channels * (65536 - sample_rate));
-            voc->remaining_size = 0;
-            max_size -= 4;
-            break;
-
-        case VOC_TYPE_NEW_VOICE_DATA:
-            if (!dec->sample_rate) {
-                dec->sample_rate = avio_rl32(pb);
-                avpriv_set_pts_info(st, 64, 1, dec->sample_rate);
-                dec->bits_per_coded_sample = avio_r8(pb);
-                dec->channels = avio_r8(pb);
-            } else
-                avio_skip(pb, 6);
-            tmp_codec = avio_rl16(pb);
-            avio_skip(pb, 4);
-            voc->remaining_size -= 12;
-            max_size -= 12;
-            break;
-
-        default:
-            avio_skip(pb, voc->remaining_size);
-            max_size -= voc->remaining_size;
-            voc->remaining_size = 0;
-            break;
-        }
-    }
-
-    if (tmp_codec >= 0) {
-        tmp_codec = ff_codec_get_id(ff_voc_codec_tags, tmp_codec);
-        if (dec->codec_id == AV_CODEC_ID_NONE)
-            dec->codec_id = tmp_codec;
-        else if (dec->codec_id != tmp_codec)
-            av_log(s, AV_LOG_WARNING, "Ignoring mid-stream change in audio codec\n");
-        if (dec->codec_id == AV_CODEC_ID_NONE) {
-            if (s->audio_codec_id == AV_CODEC_ID_NONE) {
-                av_log(s, AV_LOG_ERROR, "unknown codec tag\n");
-                return AVERROR(EINVAL);
-            }
-            av_log(s, AV_LOG_WARNING, "unknown codec tag\n");
-        }
-    }
-
-    dec->bit_rate = dec->sample_rate * dec->channels * dec->bits_per_coded_sample;
-
-    if (max_size <= 0)
-        max_size = 2048;
-    size = FFMIN(voc->remaining_size, max_size);
-    voc->remaining_size -= size;
-
-    ret = av_get_packet(pb, pkt, size);
-    pkt->dts = pkt->pts = voc->pts;
-
-    duration = av_get_audio_frame_duration(st->codec, size);
-    if (duration > 0 && voc->pts != AV_NOPTS_VALUE)
-        voc->pts += duration;
-    else
-        voc->pts = AV_NOPTS_VALUE;
-
-    return ret;
-}
-
-#if CONFIG_VOC_DEMUXER
-=======
->>>>>>> 0d1229f1
 static int voc_probe(AVProbeData *p)
 {
     int version, check;
