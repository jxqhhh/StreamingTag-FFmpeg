--- conflicted
+++ resolved
@@ -719,10 +719,6 @@
     int i;
     int server_pos, client_pos;
     uint8_t digest[32], signature[32];
-<<<<<<< HEAD
-#define encrypted (CONFIG_FFRTMPCRYPT_PROTOCOL && rt->encrypted)
-=======
->>>>>>> 6a433fdb
     int ret, type = 0;
 
     av_log(s, AV_LOG_DEBUG, "Handshaking...\n");
@@ -877,7 +873,6 @@
 
     return 0;
 }
-#undef encrypted
 
 /**
  * Parse received packet and possibly perform some action depending on
