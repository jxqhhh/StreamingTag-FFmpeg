/*
 * Copyright (c) 2008 vmrsss
 * Copyright (c) 2009 Stefano Sabatini
 *
 * This file is part of FFmpeg.
 *
 * FFmpeg is free software; you can redistribute it and/or
 * modify it under the terms of the GNU Lesser General Public
 * License as published by the Free Software Foundation; either
 * version 2.1 of the License, or (at your option) any later version.
 *
 * FFmpeg is distributed in the hope that it will be useful,
 * but WITHOUT ANY WARRANTY; without even the implied warranty of
 * MERCHANTABILITY or FITNESS FOR A PARTICULAR PURPOSE.  See the GNU
 * Lesser General Public License for more details.
 *
 * You should have received a copy of the GNU Lesser General Public
 * License along with FFmpeg; if not, write to the Free Software
 * Foundation, Inc., 51 Franklin Street, Fifth Floor, Boston, MA 02110-1301 USA
 */

/**
 * @file
 * video padding filter
 */

#include "avfilter.h"
#include "formats.h"
#include "internal.h"
#include "video.h"
#include "libavutil/avstring.h"
#include "libavutil/common.h"
#include "libavutil/eval.h"
#include "libavutil/pixdesc.h"
#include "libavutil/colorspace.h"
#include "libavutil/avassert.h"
#include "libavutil/imgutils.h"
#include "libavutil/opt.h"
#include "libavutil/parseutils.h"
#include "libavutil/mathematics.h"
#include "libavutil/opt.h"

#include "drawutils.h"

static const char *const var_names[] = {
    "in_w",   "iw",
    "in_h",   "ih",
    "out_w",  "ow",
    "out_h",  "oh",
    "x",
    "y",
    "a",
    "sar",
    "dar",
    "hsub",
    "vsub",
    NULL
};

enum var_name {
    VAR_IN_W,   VAR_IW,
    VAR_IN_H,   VAR_IH,
    VAR_OUT_W,  VAR_OW,
    VAR_OUT_H,  VAR_OH,
    VAR_X,
    VAR_Y,
    VAR_A,
    VAR_SAR,
    VAR_DAR,
    VAR_HSUB,
    VAR_VSUB,
    VARS_NB
};

static int query_formats(AVFilterContext *ctx)
{
    ff_set_common_formats(ctx, ff_draw_supported_pixel_formats(0));
    return 0;
}

typedef struct {
    const AVClass *class;
    int w, h;               ///< output dimensions, a value of 0 will result in the input size
    int x, y;               ///< offsets of the input area with respect to the padded area
    int in_w, in_h;         ///< width and height for the padded input video, which has to be aligned to the chroma values in order to avoid chroma issues

<<<<<<< HEAD
    char *w_expr;       ///< width  expression string
    char *h_expr;       ///< height expression string
    char *x_expr;       ///< width  expression string
    char *y_expr;       ///< height expression string
    char *color_str;
    uint8_t rgba_color[4];  ///< color for the padding area
    FFDrawContext draw;
    FFDrawColor color;
=======
    char *w_expr;           ///< width  expression string
    char *h_expr;           ///< height expression string
    char *x_expr;           ///< width  expression string
    char *y_expr;           ///< height expression string
    char *color_str;

    uint8_t color[4];       ///< color expressed either in YUVA or RGBA colorspace for the padding area
    uint8_t *line[4];
    int      line_step[4];
    int hsub, vsub;         ///< chroma subsampling values
>>>>>>> 40c885c5
} PadContext;

#define OFFSET(x) offsetof(PadContext, x)
#define FLAGS AV_OPT_FLAG_FILTERING_PARAM|AV_OPT_FLAG_VIDEO_PARAM

static const AVOption pad_options[] = {
    { "width",  "set the pad area width expression",       OFFSET(w_expr), AV_OPT_TYPE_STRING, {.str = "iw"}, CHAR_MIN, CHAR_MAX, FLAGS },
    { "w",      "set the pad area width expression",       OFFSET(w_expr), AV_OPT_TYPE_STRING, {.str = "iw"}, CHAR_MIN, CHAR_MAX, FLAGS },
    { "height", "set the pad area height expression",      OFFSET(h_expr), AV_OPT_TYPE_STRING, {.str = "ih"}, CHAR_MIN, CHAR_MAX, FLAGS },
    { "h",      "set the pad area height expression",      OFFSET(h_expr), AV_OPT_TYPE_STRING, {.str = "ih"}, CHAR_MIN, CHAR_MAX, FLAGS },
    { "x",      "set the x offset expression for the input image position", OFFSET(x_expr), AV_OPT_TYPE_STRING, {.str = "0"}, CHAR_MIN, CHAR_MAX, FLAGS },
    { "y",      "set the y offset expression for the input image position", OFFSET(y_expr), AV_OPT_TYPE_STRING, {.str = "0"}, CHAR_MIN, CHAR_MAX, FLAGS },
    { "color",  "set the color of the padded area border", OFFSET(color_str), AV_OPT_TYPE_STRING, {.str = "black"}, .flags = FLAGS },
    {NULL}
};

AVFILTER_DEFINE_CLASS(pad);

static av_cold int init(AVFilterContext *ctx, const char *args)
{
    PadContext *pad = ctx->priv;

<<<<<<< HEAD
    if (av_parse_color(pad->rgba_color, pad->color_str, -1, ctx) < 0)
=======
    if (av_parse_color(pad->color, pad->color_str, -1, ctx) < 0)
>>>>>>> 40c885c5
        return AVERROR(EINVAL);

    return 0;
}

static int config_input(AVFilterLink *inlink)
{
    AVFilterContext *ctx = inlink->dst;
    PadContext *pad = ctx->priv;
    int ret;
    double var_values[VARS_NB], res;
    char *expr;

    ff_draw_init(&pad->draw, inlink->format, 0);
    ff_draw_color(&pad->draw, &pad->color, pad->rgba_color);

    var_values[VAR_IN_W]  = var_values[VAR_IW] = inlink->w;
    var_values[VAR_IN_H]  = var_values[VAR_IH] = inlink->h;
    var_values[VAR_OUT_W] = var_values[VAR_OW] = NAN;
    var_values[VAR_OUT_H] = var_values[VAR_OH] = NAN;
    var_values[VAR_A]     = (double) inlink->w / inlink->h;
    var_values[VAR_SAR]   = inlink->sample_aspect_ratio.num ?
        (double) inlink->sample_aspect_ratio.num / inlink->sample_aspect_ratio.den : 1;
    var_values[VAR_DAR]   = var_values[VAR_A] * var_values[VAR_SAR];
    var_values[VAR_HSUB]  = 1 << pad->draw.hsub_max;
    var_values[VAR_VSUB]  = 1 << pad->draw.vsub_max;

    /* evaluate width and height */
    av_expr_parse_and_eval(&res, (expr = pad->w_expr),
                           var_names, var_values,
                           NULL, NULL, NULL, NULL, NULL, 0, ctx);
    pad->w = var_values[VAR_OUT_W] = var_values[VAR_OW] = res;
    if ((ret = av_expr_parse_and_eval(&res, (expr = pad->h_expr),
                                      var_names, var_values,
                                      NULL, NULL, NULL, NULL, NULL, 0, ctx)) < 0)
        goto eval_fail;
    pad->h = var_values[VAR_OUT_H] = var_values[VAR_OH] = res;
    /* evaluate the width again, as it may depend on the evaluated output height */
    if ((ret = av_expr_parse_and_eval(&res, (expr = pad->w_expr),
                                      var_names, var_values,
                                      NULL, NULL, NULL, NULL, NULL, 0, ctx)) < 0)
        goto eval_fail;
    pad->w = var_values[VAR_OUT_W] = var_values[VAR_OW] = res;

    /* evaluate x and y */
    av_expr_parse_and_eval(&res, (expr = pad->x_expr),
                           var_names, var_values,
                           NULL, NULL, NULL, NULL, NULL, 0, ctx);
    pad->x = var_values[VAR_X] = res;
    if ((ret = av_expr_parse_and_eval(&res, (expr = pad->y_expr),
                                      var_names, var_values,
                                      NULL, NULL, NULL, NULL, NULL, 0, ctx)) < 0)
        goto eval_fail;
    pad->y = var_values[VAR_Y] = res;
    /* evaluate x again, as it may depend on the evaluated y value */
    if ((ret = av_expr_parse_and_eval(&res, (expr = pad->x_expr),
                                      var_names, var_values,
                                      NULL, NULL, NULL, NULL, NULL, 0, ctx)) < 0)
        goto eval_fail;
    pad->x = var_values[VAR_X] = res;

    /* sanity check params */
    if (pad->w < 0 || pad->h < 0 || pad->x < 0 || pad->y < 0) {
        av_log(ctx, AV_LOG_ERROR, "Negative values are not acceptable.\n");
        return AVERROR(EINVAL);
    }

    if (!pad->w)
        pad->w = inlink->w;
    if (!pad->h)
        pad->h = inlink->h;

    pad->w    = ff_draw_round_to_sub(&pad->draw, 0, -1, pad->w);
    pad->h    = ff_draw_round_to_sub(&pad->draw, 1, -1, pad->h);
    pad->x    = ff_draw_round_to_sub(&pad->draw, 0, -1, pad->x);
    pad->y    = ff_draw_round_to_sub(&pad->draw, 1, -1, pad->y);
    pad->in_w = ff_draw_round_to_sub(&pad->draw, 0, -1, inlink->w);
    pad->in_h = ff_draw_round_to_sub(&pad->draw, 1, -1, inlink->h);

    av_log(ctx, AV_LOG_VERBOSE, "w:%d h:%d -> w:%d h:%d x:%d y:%d color:0x%02X%02X%02X%02X\n",
           inlink->w, inlink->h, pad->w, pad->h, pad->x, pad->y,
           pad->rgba_color[0], pad->rgba_color[1], pad->rgba_color[2], pad->rgba_color[3]);

    if (pad->x <  0 || pad->y <  0                      ||
        pad->w <= 0 || pad->h <= 0                      ||
        (unsigned)pad->x + (unsigned)inlink->w > pad->w ||
        (unsigned)pad->y + (unsigned)inlink->h > pad->h) {
        av_log(ctx, AV_LOG_ERROR,
               "Input area %d:%d:%d:%d not within the padded area 0:0:%d:%d or zero-sized\n",
               pad->x, pad->y, pad->x + inlink->w, pad->y + inlink->h, pad->w, pad->h);
        return AVERROR(EINVAL);
    }

    return 0;

eval_fail:
    av_log(NULL, AV_LOG_ERROR,
           "Error when evaluating the expression '%s'\n", expr);
    return ret;

}

static int config_output(AVFilterLink *outlink)
{
    PadContext *pad = outlink->src->priv;

    outlink->w = pad->w;
    outlink->h = pad->h;
    return 0;
}

static AVFrame *get_video_buffer(AVFilterLink *inlink, int w, int h)
{
    PadContext *pad = inlink->dst->priv;

    AVFrame *frame = ff_get_video_buffer(inlink->dst->outputs[0],
                                         w + (pad->w - pad->in_w),
                                         h + (pad->h - pad->in_h));
    int plane;

    if (!frame)
        return NULL;

    frame->width  = w;
    frame->height = h;

    for (plane = 0; plane < 4 && frame->data[plane]; plane++) {
        int hsub = pad->draw.hsub[plane];
        int vsub = pad->draw.vsub[plane];
        frame->data[plane] += (pad->x >> hsub) * pad->draw.pixelstep[plane] +
                              (pad->y >> vsub) * frame->linesize[plane];
    }

    return frame;
}

/* check whether each plane in this buffer can be padded without copying */
static int buffer_needs_copy(PadContext *s, AVFrame *frame, AVBufferRef *buf)
{
    int planes[4] = { -1, -1, -1, -1}, *p = planes;
    int i, j;

    /* get all planes in this buffer */
    for (i = 0; i < FF_ARRAY_ELEMS(planes) && frame->data[i]; i++) {
        if (av_frame_get_plane_buffer(frame, i) == buf)
            *p++ = i;
    }

    /* for each plane in this buffer, check that it can be padded without
     * going over buffer bounds or other planes */
    for (i = 0; i < FF_ARRAY_ELEMS(planes) && planes[i] >= 0; i++) {
        int hsub = s->draw.hsub[planes[i]];
        int vsub = s->draw.vsub[planes[i]];

        uint8_t *start = frame->data[planes[i]];
        uint8_t *end   = start + (frame->height >> vsub) *
                                 frame->linesize[planes[i]];

        /* amount of free space needed before the start and after the end
         * of the plane */
        ptrdiff_t req_start = (s->x >> hsub) * s->draw.pixelstep[planes[i]] +
                              (s->y >> vsub) * frame->linesize[planes[i]];
        ptrdiff_t req_end   = ((s->w - s->x - frame->width) >> hsub) *
                              s->draw.pixelstep[planes[i]] +
                              (s->y >> vsub) * frame->linesize[planes[i]];

        if (frame->linesize[planes[i]] < (s->w >> hsub) * s->draw.pixelstep[planes[i]])
            return 1;
        if (start - buf->data < req_start ||
            (buf->data + buf->size) - end < req_end)
            return 1;

#define SIGN(x) ((x) > 0 ? 1 : -1)
        for (j = 0; j < FF_ARRAY_ELEMS(planes) && planes[j] >= 0; j++) {
            int vsub1 = s->draw.vsub[planes[j]];
            uint8_t *start1 = frame->data[planes[j]];
            uint8_t *end1   = start1 + (frame->height >> vsub1) *
                                       frame->linesize[planes[j]];
            if (i == j)
                continue;

            if (SIGN(start - end1) != SIGN(start - end1 - req_start) ||
                SIGN(end - start1) != SIGN(end - start1 + req_end))
                return 1;
        }
    }

    return 0;
}

static int frame_needs_copy(PadContext *s, AVFrame *frame)
{
    int i;

    if (!av_frame_is_writable(frame))
        return 1;

    for (i = 0; i < 4 && frame->buf[i]; i++)
        if (buffer_needs_copy(s, frame, frame->buf[i]))
            return 1;
    return 0;
}

static int filter_frame(AVFilterLink *inlink, AVFrame *in)
{
    PadContext *pad = inlink->dst->priv;
    AVFrame *out;
    int needs_copy = frame_needs_copy(pad, in);

    if (needs_copy) {
        av_log(inlink->dst, AV_LOG_DEBUG, "Direct padding impossible allocating new frame\n");
        out = ff_get_video_buffer(inlink->dst->outputs[0],
                                  FFMAX(inlink->w, pad->w),
                                  FFMAX(inlink->h, pad->h));
        if (!out) {
            av_frame_free(&in);
            return AVERROR(ENOMEM);
        }

        av_frame_copy_props(out, in);
    } else {
        int i;

        out = in;
        for (i = 0; i < 4 && out->data[i]; i++) {
            int hsub = pad->draw.hsub[i];
            int vsub = pad->draw.vsub[i];
            out->data[i] -= (pad->x >> hsub) * pad->draw.pixelstep[i] +
                            (pad->y >> vsub) * out->linesize[i];
        }
    }

    /* top bar */
    if (pad->y) {
        ff_fill_rectangle(&pad->draw, &pad->color,
                          out->data, out->linesize,
                          0, 0, pad->w, pad->y);
    }

    /* bottom bar */
    if (pad->h > pad->y + pad->in_h) {
        ff_fill_rectangle(&pad->draw, &pad->color,
                          out->data, out->linesize,
                          0, pad->y + pad->in_h, pad->w, pad->h - pad->y - pad->in_h);
    }

    /* left border */
    ff_fill_rectangle(&pad->draw, &pad->color, out->data, out->linesize,
                      0, pad->y, pad->x, in->height);

    if (needs_copy) {
        ff_copy_rectangle2(&pad->draw,
                          out->data, out->linesize, in->data, in->linesize,
                          pad->x, pad->y, 0, 0, in->width, in->height);
    }

    /* right border */
    ff_fill_rectangle(&pad->draw, &pad->color, out->data, out->linesize,
                      pad->x + pad->in_w, pad->y, pad->w - pad->x - pad->in_w,
                      in->height);

    out->width  = pad->w;
    out->height = pad->h;

    if (in != out)
        av_frame_free(&in);
    return ff_filter_frame(inlink->dst->outputs[0], out);
}

#define OFFSET(x) offsetof(PadContext, x)
#define FLAGS AV_OPT_FLAG_VIDEO_PARAM
static const AVOption options[] = {
    { "width",  "Output video width",       OFFSET(w_expr),    AV_OPT_TYPE_STRING, { .str = "iw" },    .flags = FLAGS },
    { "height", "Output video height",      OFFSET(h_expr),    AV_OPT_TYPE_STRING, { .str = "ih" },    .flags = FLAGS },
    { "x",      "Horizontal position of the left edge of the input video in the "
        "output video",                     OFFSET(x_expr),    AV_OPT_TYPE_STRING, { .str = "0"  },    .flags = FLAGS },
    { "y",      "Vertical position of the top edge of the input video in the "
        "output video",                     OFFSET(y_expr),    AV_OPT_TYPE_STRING, { .str = "0"  },    .flags = FLAGS },
    { "color",  "Color of the padded area", OFFSET(color_str), AV_OPT_TYPE_STRING, { .str = "black" }, .flags = FLAGS },
    { NULL },
};

static const AVClass pad_class = {
    .class_name = "pad",
    .item_name  = av_default_item_name,
    .option     = options,
    .version    = LIBAVUTIL_VERSION_INT,
};

static const AVFilterPad avfilter_vf_pad_inputs[] = {
    {
        .name             = "default",
        .type             = AVMEDIA_TYPE_VIDEO,
        .config_props     = config_input,
        .get_video_buffer = get_video_buffer,
        .filter_frame     = filter_frame,
    },
    { NULL }
};

static const AVFilterPad avfilter_vf_pad_outputs[] = {
    {
        .name         = "default",
        .type         = AVMEDIA_TYPE_VIDEO,
        .config_props = config_output,
    },
    { NULL }
};

static const char *const shorthand[] = { "width", "height", "x", "y", "color", NULL };

AVFilter avfilter_vf_pad = {
    .name          = "pad",
    .description   = NULL_IF_CONFIG_SMALL("Pad input image to width:height[:x:y[:color]] (default x and y: 0, default color: black)."),

    .priv_size     = sizeof(PadContext),
    .priv_class    = &pad_class,
    .init          = init,
    .query_formats = query_formats,

    .inputs    = avfilter_vf_pad_inputs,

    .outputs   = avfilter_vf_pad_outputs,
    .priv_class = &pad_class,
    .shorthand = shorthand,
};<|MERGE_RESOLUTION|>--- conflicted
+++ resolved
@@ -84,54 +84,21 @@
     int x, y;               ///< offsets of the input area with respect to the padded area
     int in_w, in_h;         ///< width and height for the padded input video, which has to be aligned to the chroma values in order to avoid chroma issues
 
-<<<<<<< HEAD
-    char *w_expr;       ///< width  expression string
-    char *h_expr;       ///< height expression string
-    char *x_expr;       ///< width  expression string
-    char *y_expr;       ///< height expression string
-    char *color_str;
-    uint8_t rgba_color[4];  ///< color for the padding area
-    FFDrawContext draw;
-    FFDrawColor color;
-=======
     char *w_expr;           ///< width  expression string
     char *h_expr;           ///< height expression string
     char *x_expr;           ///< width  expression string
     char *y_expr;           ///< height expression string
     char *color_str;
-
-    uint8_t color[4];       ///< color expressed either in YUVA or RGBA colorspace for the padding area
-    uint8_t *line[4];
-    int      line_step[4];
-    int hsub, vsub;         ///< chroma subsampling values
->>>>>>> 40c885c5
+    uint8_t rgba_color[4];  ///< color for the padding area
+    FFDrawContext draw;
+    FFDrawColor color;
 } PadContext;
 
-#define OFFSET(x) offsetof(PadContext, x)
-#define FLAGS AV_OPT_FLAG_FILTERING_PARAM|AV_OPT_FLAG_VIDEO_PARAM
-
-static const AVOption pad_options[] = {
-    { "width",  "set the pad area width expression",       OFFSET(w_expr), AV_OPT_TYPE_STRING, {.str = "iw"}, CHAR_MIN, CHAR_MAX, FLAGS },
-    { "w",      "set the pad area width expression",       OFFSET(w_expr), AV_OPT_TYPE_STRING, {.str = "iw"}, CHAR_MIN, CHAR_MAX, FLAGS },
-    { "height", "set the pad area height expression",      OFFSET(h_expr), AV_OPT_TYPE_STRING, {.str = "ih"}, CHAR_MIN, CHAR_MAX, FLAGS },
-    { "h",      "set the pad area height expression",      OFFSET(h_expr), AV_OPT_TYPE_STRING, {.str = "ih"}, CHAR_MIN, CHAR_MAX, FLAGS },
-    { "x",      "set the x offset expression for the input image position", OFFSET(x_expr), AV_OPT_TYPE_STRING, {.str = "0"}, CHAR_MIN, CHAR_MAX, FLAGS },
-    { "y",      "set the y offset expression for the input image position", OFFSET(y_expr), AV_OPT_TYPE_STRING, {.str = "0"}, CHAR_MIN, CHAR_MAX, FLAGS },
-    { "color",  "set the color of the padded area border", OFFSET(color_str), AV_OPT_TYPE_STRING, {.str = "black"}, .flags = FLAGS },
-    {NULL}
-};
-
-AVFILTER_DEFINE_CLASS(pad);
-
 static av_cold int init(AVFilterContext *ctx, const char *args)
 {
     PadContext *pad = ctx->priv;
 
-<<<<<<< HEAD
     if (av_parse_color(pad->rgba_color, pad->color_str, -1, ctx) < 0)
-=======
-    if (av_parse_color(pad->color, pad->color_str, -1, ctx) < 0)
->>>>>>> 40c885c5
         return AVERROR(EINVAL);
 
     return 0;
@@ -402,24 +369,20 @@
 }
 
 #define OFFSET(x) offsetof(PadContext, x)
-#define FLAGS AV_OPT_FLAG_VIDEO_PARAM
-static const AVOption options[] = {
-    { "width",  "Output video width",       OFFSET(w_expr),    AV_OPT_TYPE_STRING, { .str = "iw" },    .flags = FLAGS },
-    { "height", "Output video height",      OFFSET(h_expr),    AV_OPT_TYPE_STRING, { .str = "ih" },    .flags = FLAGS },
-    { "x",      "Horizontal position of the left edge of the input video in the "
-        "output video",                     OFFSET(x_expr),    AV_OPT_TYPE_STRING, { .str = "0"  },    .flags = FLAGS },
-    { "y",      "Vertical position of the top edge of the input video in the "
-        "output video",                     OFFSET(y_expr),    AV_OPT_TYPE_STRING, { .str = "0"  },    .flags = FLAGS },
-    { "color",  "Color of the padded area", OFFSET(color_str), AV_OPT_TYPE_STRING, { .str = "black" }, .flags = FLAGS },
+#define FLAGS AV_OPT_FLAG_FILTERING_PARAM|AV_OPT_FLAG_VIDEO_PARAM
+
+static const AVOption pad_options[] = {
+    { "width",  "set the pad area width expression",       OFFSET(w_expr), AV_OPT_TYPE_STRING, {.str = "iw"}, CHAR_MIN, CHAR_MAX, FLAGS },
+    { "w",      "set the pad area width expression",       OFFSET(w_expr), AV_OPT_TYPE_STRING, {.str = "iw"}, CHAR_MIN, CHAR_MAX, FLAGS },
+    { "height", "set the pad area height expression",      OFFSET(h_expr), AV_OPT_TYPE_STRING, {.str = "ih"}, CHAR_MIN, CHAR_MAX, FLAGS },
+    { "h",      "set the pad area height expression",      OFFSET(h_expr), AV_OPT_TYPE_STRING, {.str = "ih"}, CHAR_MIN, CHAR_MAX, FLAGS },
+    { "x",      "set the x offset expression for the input image position", OFFSET(x_expr), AV_OPT_TYPE_STRING, {.str = "0"}, CHAR_MIN, CHAR_MAX, FLAGS },
+    { "y",      "set the y offset expression for the input image position", OFFSET(y_expr), AV_OPT_TYPE_STRING, {.str = "0"}, CHAR_MIN, CHAR_MAX, FLAGS },
+    { "color",  "set the color of the padded area border", OFFSET(color_str), AV_OPT_TYPE_STRING, {.str = "black"}, .flags = FLAGS },
     { NULL },
 };
 
-static const AVClass pad_class = {
-    .class_name = "pad",
-    .item_name  = av_default_item_name,
-    .option     = options,
-    .version    = LIBAVUTIL_VERSION_INT,
-};
+AVFILTER_DEFINE_CLASS(pad);
 
 static const AVFilterPad avfilter_vf_pad_inputs[] = {
     {
@@ -441,8 +404,6 @@
     { NULL }
 };
 
-static const char *const shorthand[] = { "width", "height", "x", "y", "color", NULL };
-
 AVFilter avfilter_vf_pad = {
     .name          = "pad",
     .description   = NULL_IF_CONFIG_SMALL("Pad input image to width:height[:x:y[:color]] (default x and y: 0, default color: black)."),
@@ -455,6 +416,4 @@
     .inputs    = avfilter_vf_pad_inputs,
 
     .outputs   = avfilter_vf_pad_outputs,
-    .priv_class = &pad_class,
-    .shorthand = shorthand,
 };