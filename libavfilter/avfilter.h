/*
 * filter layer
 * Copyright (c) 2007 Bobby Bingham
 *
 * This file is part of FFmpeg.
 *
 * FFmpeg is free software; you can redistribute it and/or
 * modify it under the terms of the GNU Lesser General Public
 * License as published by the Free Software Foundation; either
 * version 2.1 of the License, or (at your option) any later version.
 *
 * FFmpeg is distributed in the hope that it will be useful,
 * but WITHOUT ANY WARRANTY; without even the implied warranty of
 * MERCHANTABILITY or FITNESS FOR A PARTICULAR PURPOSE.  See the GNU
 * Lesser General Public License for more details.
 *
 * You should have received a copy of the GNU Lesser General Public
 * License along with FFmpeg; if not, write to the Free Software
 * Foundation, Inc., 51 Franklin Street, Fifth Floor, Boston, MA 02110-1301 USA
 */

#ifndef AVFILTER_AVFILTER_H
#define AVFILTER_AVFILTER_H

/**
 * @file
 * @ingroup lavfi
 * Main libavfilter public API header
 */

/**
 * @defgroup lavfi Libavfilter - graph-based frame editing library
 * @{
 */

#include <stddef.h>

#include "libavutil/attributes.h"
#include "libavutil/avutil.h"
<<<<<<< HEAD
#include "libavutil/dict.h"
=======
#include "libavutil/buffer.h"
>>>>>>> b3dd30db
#include "libavutil/frame.h"
#include "libavutil/log.h"
#include "libavutil/samplefmt.h"
#include "libavutil/pixfmt.h"
#include "libavutil/rational.h"

#include "libavfilter/version.h"

/**
 * Return the LIBAVFILTER_VERSION_INT constant.
 */
unsigned avfilter_version(void);

/**
 * Return the libavfilter build-time configuration.
 */
const char *avfilter_configuration(void);

/**
 * Return the libavfilter license.
 */
const char *avfilter_license(void);

typedef struct AVFilterContext AVFilterContext;
typedef struct AVFilterLink    AVFilterLink;
typedef struct AVFilterPad     AVFilterPad;
typedef struct AVFilterFormats AVFilterFormats;

/**
 * Get the number of elements in a NULL-terminated array of AVFilterPads (e.g.
 * AVFilter.inputs/outputs).
 */
int avfilter_pad_count(const AVFilterPad *pads);

/**
 * Get the name of an AVFilterPad.
 *
 * @param pads an array of AVFilterPads
 * @param pad_idx index of the pad in the array it; is the caller's
 *                responsibility to ensure the index is valid
 *
 * @return name of the pad_idx'th pad in pads
 */
const char *avfilter_pad_get_name(const AVFilterPad *pads, int pad_idx);

/**
 * Get the type of an AVFilterPad.
 *
 * @param pads an array of AVFilterPads
 * @param pad_idx index of the pad in the array; it is the caller's
 *                responsibility to ensure the index is valid
 *
 * @return type of the pad_idx'th pad in pads
 */
enum AVMediaType avfilter_pad_get_type(const AVFilterPad *pads, int pad_idx);

/**
 * The number of the filter inputs is not determined just by AVFilter.inputs.
 * The filter might add additional inputs during initialization depending on the
 * options supplied to it.
 */
#define AVFILTER_FLAG_DYNAMIC_INPUTS        (1 << 0)
/**
 * The number of the filter outputs is not determined just by AVFilter.outputs.
 * The filter might add additional outputs during initialization depending on
 * the options supplied to it.
 */
#define AVFILTER_FLAG_DYNAMIC_OUTPUTS       (1 << 1)
/**
 * The filter supports multithreading by splitting frames into multiple parts
 * and processing them concurrently.
 */
#define AVFILTER_FLAG_SLICE_THREADS         (1 << 2)
/**
 * Some filters support a generic "enable" expression option that can be used
 * to enable or disable a filter in the timeline. Filters supporting this
 * option have this flag set. When the enable expression is false, the default
 * no-op filter_frame() function is called in place of the filter_frame()
 * callback defined on each input pad, thus the frame is passed unchanged to
 * the next filters.
 */
#define AVFILTER_FLAG_SUPPORT_TIMELINE_GENERIC  (1 << 16)
/**
 * Same as AVFILTER_FLAG_SUPPORT_TIMELINE_GENERIC, except that the filter will
 * have its filter_frame() callback(s) called as usual even when the enable
 * expression is false. The filter will disable filtering within the
 * filter_frame() callback(s) itself, for example executing code depending on
 * the AVFilterContext->is_disabled value.
 */
#define AVFILTER_FLAG_SUPPORT_TIMELINE_INTERNAL (1 << 17)
/**
 * Handy mask to test whether the filter supports or no the timeline feature
 * (internally or generically).
 */
#define AVFILTER_FLAG_SUPPORT_TIMELINE (AVFILTER_FLAG_SUPPORT_TIMELINE_GENERIC | AVFILTER_FLAG_SUPPORT_TIMELINE_INTERNAL)

/**
 * Filter definition. This defines the pads a filter contains, and all the
 * callback functions used to interact with the filter.
 */
typedef struct AVFilter {
    /**
     * Filter name. Must be non-NULL and unique among filters.
     */
    const char *name;

    /**
     * A description of the filter. May be NULL.
     *
     * You should use the NULL_IF_CONFIG_SMALL() macro to define it.
     */
    const char *description;

    /**
     * List of inputs, terminated by a zeroed element.
     *
     * NULL if there are no (static) inputs. Instances of filters with
     * AVFILTER_FLAG_DYNAMIC_INPUTS set may have more inputs than present in
     * this list.
     */
    const AVFilterPad *inputs;
    /**
     * List of outputs, terminated by a zeroed element.
     *
     * NULL if there are no (static) outputs. Instances of filters with
     * AVFILTER_FLAG_DYNAMIC_OUTPUTS set may have more outputs than present in
     * this list.
     */
    const AVFilterPad *outputs;

    /**
     * A class for the private data, used to declare filter private AVOptions.
     * This field is NULL for filters that do not declare any options.
     *
     * If this field is non-NULL, the first member of the filter private data
     * must be a pointer to AVClass, which will be set by libavfilter generic
     * code to this class.
     */
    const AVClass *priv_class;

    /**
     * A combination of AVFILTER_FLAG_*
     */
    int flags;

    /*****************************************************************
     * All fields below this line are not part of the public API. They
     * may not be used outside of libavfilter and can be changed and
     * removed at will.
     * New public fields should be added right above.
     *****************************************************************
     */

    /**
     * Filter initialization function.
     *
     * This callback will be called only once during the filter lifetime, after
     * all the options have been set, but before links between filters are
     * established and format negotiation is done.
     *
     * Basic filter initialization should be done here. Filters with dynamic
     * inputs and/or outputs should create those inputs/outputs here based on
     * provided options. No more changes to this filter's inputs/outputs can be
     * done after this callback.
     *
     * This callback must not assume that the filter links exist or frame
     * parameters are known.
     *
     * @ref AVFilter.uninit "uninit" is guaranteed to be called even if
     * initialization fails, so this callback does not have to clean up on
     * failure.
     *
     * @return 0 on success, a negative AVERROR on failure
     */
    int (*init)(AVFilterContext *ctx);

    /**
     * Should be set instead of @ref AVFilter.init "init" by the filters that
     * want to pass a dictionary of AVOptions to nested contexts that are
     * allocated during init.
     *
     * On return, the options dict should be freed and replaced with one that
     * contains all the options which could not be processed by this filter (or
     * with NULL if all the options were processed).
     *
     * Otherwise the semantics is the same as for @ref AVFilter.init "init".
     */
    int (*init_dict)(AVFilterContext *ctx, AVDictionary **options);

    /**
     * Filter uninitialization function.
     *
     * Called only once right before the filter is freed. Should deallocate any
     * memory held by the filter, release any buffer references, etc. It does
     * not need to deallocate the AVFilterContext.priv memory itself.
     *
     * This callback may be called even if @ref AVFilter.init "init" was not
     * called or failed, so it must be prepared to handle such a situation.
     */
    void (*uninit)(AVFilterContext *ctx);

    /**
     * Query formats supported by the filter on its inputs and outputs.
     *
     * This callback is called after the filter is initialized (so the inputs
     * and outputs are fixed), shortly before the format negotiation. This
     * callback may be called more than once.
     *
     * This callback must set AVFilterLink.out_formats on every input link and
     * AVFilterLink.in_formats on every output link to a list of pixel/sample
     * formats that the filter supports on that link. For audio links, this
     * filter must also set @ref AVFilterLink.in_samplerates "in_samplerates" /
     * @ref AVFilterLink.out_samplerates "out_samplerates" and
     * @ref AVFilterLink.in_channel_layouts "in_channel_layouts" /
     * @ref AVFilterLink.out_channel_layouts "out_channel_layouts" analogously.
     *
     * This callback may be NULL for filters with one input, in which case
     * libavfilter assumes that it supports all input formats and preserves
     * them on output.
     *
     * @return zero on success, a negative value corresponding to an
     * AVERROR code otherwise
     */
    int (*query_formats)(AVFilterContext *);

    int priv_size;      ///< size of private data to allocate for the filter

    /**
     * Used by the filter registration system. Must not be touched by any other
     * code.
     */
    struct AVFilter *next;

    /**
     * Make the filter instance process a command.
     *
     * @param cmd    the command to process, for handling simplicity all commands must be alphanumeric only
     * @param arg    the argument for the command
     * @param res    a buffer with size res_size where the filter(s) can return a response. This must not change when the command is not supported.
     * @param flags  if AVFILTER_CMD_FLAG_FAST is set and the command would be
     *               time consuming then a filter should treat it like an unsupported command
     *
     * @returns >=0 on success otherwise an error code.
     *          AVERROR(ENOSYS) on unsupported commands
     */
    int (*process_command)(AVFilterContext *, const char *cmd, const char *arg, char *res, int res_len, int flags);

    /**
     * Filter initialization function, alternative to the init()
     * callback. Args contains the user-supplied parameters, opaque is
     * used for providing binary data.
     */
    int (*init_opaque)(AVFilterContext *ctx, void *opaque);
} AVFilter;

/**
 * Process multiple parts of the frame concurrently.
 */
#define AVFILTER_THREAD_SLICE (1 << 0)

typedef struct AVFilterInternal AVFilterInternal;

/** An instance of a filter */
struct AVFilterContext {
    const AVClass *av_class;        ///< needed for av_log() and filters common options

    const AVFilter *filter;         ///< the AVFilter of which this is an instance

    char *name;                     ///< name of this filter instance

    AVFilterPad   *input_pads;      ///< array of input pads
    AVFilterLink **inputs;          ///< array of pointers to input links
    unsigned    nb_inputs;          ///< number of input pads

    AVFilterPad   *output_pads;     ///< array of output pads
    AVFilterLink **outputs;         ///< array of pointers to output links
    unsigned    nb_outputs;         ///< number of output pads

    void *priv;                     ///< private data for use by the filter

    struct AVFilterGraph *graph;    ///< filtergraph this filter belongs to

    /**
     * Type of multithreading being allowed/used. A combination of
     * AVFILTER_THREAD_* flags.
     *
     * May be set by the caller before initializing the filter to forbid some
     * or all kinds of multithreading for this filter. The default is allowing
     * everything.
     *
     * When the filter is initialized, this field is combined using bit AND with
     * AVFilterGraph.thread_type to get the final mask used for determining
     * allowed threading types. I.e. a threading type needs to be set in both
     * to be allowed.
     *
     * After the filter is initialized, libavfilter sets this field to the
     * threading type that is actually used (0 for no multithreading).
     */
    int thread_type;

    /**
     * An opaque struct for libavfilter internal use.
     */
    AVFilterInternal *internal;

    struct AVFilterCommand *command_queue;

    char *enable_str;               ///< enable expression string
    void *enable;                   ///< parsed expression (AVExpr*)
    double *var_values;             ///< variable values for the enable expression
    int is_disabled;                ///< the enabled state from the last expression evaluation
};

/**
 * A link between two filters. This contains pointers to the source and
 * destination filters between which this link exists, and the indexes of
 * the pads involved. In addition, this link also contains the parameters
 * which have been negotiated and agreed upon between the filter, such as
 * image dimensions, format, etc.
 */
struct AVFilterLink {
    AVFilterContext *src;       ///< source filter
    AVFilterPad *srcpad;        ///< output pad on the source filter

    AVFilterContext *dst;       ///< dest filter
    AVFilterPad *dstpad;        ///< input pad on the dest filter

    enum AVMediaType type;      ///< filter media type

    /* These parameters apply only to video */
    int w;                      ///< agreed upon image width
    int h;                      ///< agreed upon image height
    AVRational sample_aspect_ratio; ///< agreed upon sample aspect ratio
    /* These parameters apply only to audio */
    uint64_t channel_layout;    ///< channel layout of current buffer (see libavutil/channel_layout.h)
    int sample_rate;            ///< samples per second

    int format;                 ///< agreed upon media format

    /**
     * Define the time base used by the PTS of the frames/samples
     * which will pass through this link.
     * During the configuration stage, each filter is supposed to
     * change only the output timebase, while the timebase of the
     * input link is assumed to be an unchangeable property.
     */
    AVRational time_base;

    /*****************************************************************
     * All fields below this line are not part of the public API. They
     * may not be used outside of libavfilter and can be changed and
     * removed at will.
     * New public fields should be added right above.
     *****************************************************************
     */
    /**
     * Lists of formats and channel layouts supported by the input and output
     * filters respectively. These lists are used for negotiating the format
     * to actually be used, which will be loaded into the format and
     * channel_layout members, above, when chosen.
     *
     */
    AVFilterFormats *in_formats;
    AVFilterFormats *out_formats;

    /**
     * Lists of channel layouts and sample rates used for automatic
     * negotiation.
     */
    AVFilterFormats  *in_samplerates;
    AVFilterFormats *out_samplerates;
    struct AVFilterChannelLayouts  *in_channel_layouts;
    struct AVFilterChannelLayouts *out_channel_layouts;

    /**
     * Audio only, the destination filter sets this to a non-zero value to
     * request that buffers with the given number of samples should be sent to
     * it. AVFilterPad.needs_fifo must also be set on the corresponding input
     * pad.
     * Last buffer before EOF will be padded with silence.
     */
    int request_samples;

    /** stage of the initialization of the link properties (dimensions, etc) */
    enum {
        AVLINK_UNINIT = 0,      ///< not started
        AVLINK_STARTINIT,       ///< started, but incomplete
        AVLINK_INIT             ///< complete
    } init_state;

    /**
     * Graph the filter belongs to.
     */
    struct AVFilterGraph *graph;

    /**
     * Current timestamp of the link, as defined by the most recent
     * frame(s), in link time_base units.
     */
    int64_t current_pts;

    /**
     * Current timestamp of the link, as defined by the most recent
     * frame(s), in AV_TIME_BASE units.
     */
    int64_t current_pts_us;

    /**
     * Index in the age array.
     */
    int age_index;

    /**
     * Frame rate of the stream on the link, or 1/0 if unknown or variable;
     * if left to 0/0, will be automatically copied from the first input
     * of the source filter if it exists.
     *
     * Sources should set it to the best estimation of the real frame rate.
     * If the source frame rate is unknown or variable, set this to 1/0.
     * Filters should update it if necessary depending on their function.
     * Sinks can use it to set a default output frame rate.
     * It is similar to the r_frame_rate field in AVStream.
     */
    AVRational frame_rate;

    /**
<<<<<<< HEAD
     * Buffer partially filled with samples to achieve a fixed/minimum size.
     */
    AVFrame *partial_buf;

    /**
     * Size of the partial buffer to allocate.
     * Must be between min_samples and max_samples.
     */
    int partial_buf_size;

    /**
     * Minimum number of samples to filter at once. If filter_frame() is
     * called with fewer samples, it will accumulate them in partial_buf.
     * This field and the related ones must not be changed after filtering
     * has started.
     * If 0, all related fields are ignored.
     */
    int min_samples;

    /**
     * Maximum number of samples to filter at once. If filter_frame() is
     * called with more samples, it will split them.
     */
    int max_samples;

    /**
     * Link status.
     * If not zero, all attempts of filter_frame or request_frame
     * will fail with the corresponding code, and if necessary the reference
     * will be destroyed.
     * If request_frame returns an error, the status is set on the
     * corresponding link.
     * It can be set also be set by either the source or the destination
     * filter.
     */
    int status;

    /**
     * Number of channels.
     */
    int channels;

    /**
     * Link processing flags.
     */
    unsigned flags;

    /**
     * Number of past frames sent through the link.
     */
    int64_t frame_count;

    /**
     * A pointer to a FFVideoFramePool struct.
     */
    void *video_frame_pool;

    /**
     * True if a frame is currently wanted on the input of this filter.
     * Set when ff_request_frame() is called by the output,
     * cleared when the request is handled or forwarded.
     */
    int frame_wanted_in;

    /**
     * True if a frame is currently wanted on the output of this filter.
     * Set when ff_request_frame() is called by the output,
     * cleared when a frame is filtered.
     */
    int frame_wanted_out;
=======
     * For hwaccel pixel formats, this should be a reference to the
     * AVHWFramesContext describing the frames.
     */
    AVBufferRef *hw_frames_ctx;
>>>>>>> b3dd30db
};

/**
 * Link two filters together.
 *
 * @param src    the source filter
 * @param srcpad index of the output pad on the source filter
 * @param dst    the destination filter
 * @param dstpad index of the input pad on the destination filter
 * @return       zero on success
 */
int avfilter_link(AVFilterContext *src, unsigned srcpad,
                  AVFilterContext *dst, unsigned dstpad);

/**
 * Free the link in *link, and set its pointer to NULL.
 */
void avfilter_link_free(AVFilterLink **link);

/**
 * Get the number of channels of a link.
 */
int avfilter_link_get_channels(AVFilterLink *link);

/**
 * Set the closed field of a link.
 * @deprecated applications are not supposed to mess with links, they should
 * close the sinks.
 */
attribute_deprecated
void avfilter_link_set_closed(AVFilterLink *link, int closed);

/**
 * Negotiate the media format, dimensions, etc of all inputs to a filter.
 *
 * @param filter the filter to negotiate the properties for its inputs
 * @return       zero on successful negotiation
 */
int avfilter_config_links(AVFilterContext *filter);

#define AVFILTER_CMD_FLAG_ONE   1 ///< Stop once a filter understood the command (for target=all for example), fast filters are favored automatically
#define AVFILTER_CMD_FLAG_FAST  2 ///< Only execute command when its fast (like a video out that supports contrast adjustment in hw)

/**
 * Make the filter instance process a command.
 * It is recommended to use avfilter_graph_send_command().
 */
int avfilter_process_command(AVFilterContext *filter, const char *cmd, const char *arg, char *res, int res_len, int flags);

/** Initialize the filter system. Register all builtin filters. */
void avfilter_register_all(void);

#if FF_API_OLD_FILTER_REGISTER
/** Uninitialize the filter system. Unregister all filters. */
attribute_deprecated
void avfilter_uninit(void);
#endif

/**
 * Register a filter. This is only needed if you plan to use
 * avfilter_get_by_name later to lookup the AVFilter structure by name. A
 * filter can still by instantiated with avfilter_graph_alloc_filter even if it
 * is not registered.
 *
 * @param filter the filter to register
 * @return 0 if the registration was successful, a negative value
 * otherwise
 */
int avfilter_register(AVFilter *filter);

/**
 * Get a filter definition matching the given name.
 *
 * @param name the filter name to find
 * @return     the filter definition, if any matching one is registered.
 *             NULL if none found.
 */
#if !FF_API_NOCONST_GET_NAME
const
#endif
AVFilter *avfilter_get_by_name(const char *name);

/**
 * Iterate over all registered filters.
 * @return If prev is non-NULL, next registered filter after prev or NULL if
 * prev is the last filter. If prev is NULL, return the first registered filter.
 */
const AVFilter *avfilter_next(const AVFilter *prev);

#if FF_API_OLD_FILTER_REGISTER
/**
 * If filter is NULL, returns a pointer to the first registered filter pointer,
 * if filter is non-NULL, returns the next pointer after filter.
 * If the returned pointer points to NULL, the last registered filter
 * was already reached.
 * @deprecated use avfilter_next()
 */
attribute_deprecated
AVFilter **av_filter_next(AVFilter **filter);
#endif

#if FF_API_AVFILTER_OPEN
/**
 * Create a filter instance.
 *
 * @param filter_ctx put here a pointer to the created filter context
 * on success, NULL on failure
 * @param filter    the filter to create an instance of
 * @param inst_name Name to give to the new instance. Can be NULL for none.
 * @return >= 0 in case of success, a negative error code otherwise
 * @deprecated use avfilter_graph_alloc_filter() instead
 */
attribute_deprecated
int avfilter_open(AVFilterContext **filter_ctx, AVFilter *filter, const char *inst_name);
#endif


#if FF_API_AVFILTER_INIT_FILTER
/**
 * Initialize a filter.
 *
 * @param filter the filter to initialize
 * @param args   A string of parameters to use when initializing the filter.
 *               The format and meaning of this string varies by filter.
 * @param opaque Any extra non-string data needed by the filter. The meaning
 *               of this parameter varies by filter.
 * @return       zero on success
 */
attribute_deprecated
int avfilter_init_filter(AVFilterContext *filter, const char *args, void *opaque);
#endif

/**
 * Initialize a filter with the supplied parameters.
 *
 * @param ctx  uninitialized filter context to initialize
 * @param args Options to initialize the filter with. This must be a
 *             ':'-separated list of options in the 'key=value' form.
 *             May be NULL if the options have been set directly using the
 *             AVOptions API or there are no options that need to be set.
 * @return 0 on success, a negative AVERROR on failure
 */
int avfilter_init_str(AVFilterContext *ctx, const char *args);

/**
 * Initialize a filter with the supplied dictionary of options.
 *
 * @param ctx     uninitialized filter context to initialize
 * @param options An AVDictionary filled with options for this filter. On
 *                return this parameter will be destroyed and replaced with
 *                a dict containing options that were not found. This dictionary
 *                must be freed by the caller.
 *                May be NULL, then this function is equivalent to
 *                avfilter_init_str() with the second parameter set to NULL.
 * @return 0 on success, a negative AVERROR on failure
 *
 * @note This function and avfilter_init_str() do essentially the same thing,
 * the difference is in manner in which the options are passed. It is up to the
 * calling code to choose whichever is more preferable. The two functions also
 * behave differently when some of the provided options are not declared as
 * supported by the filter. In such a case, avfilter_init_str() will fail, but
 * this function will leave those extra options in the options AVDictionary and
 * continue as usual.
 */
int avfilter_init_dict(AVFilterContext *ctx, AVDictionary **options);

/**
 * Free a filter context. This will also remove the filter from its
 * filtergraph's list of filters.
 *
 * @param filter the filter to free
 */
void avfilter_free(AVFilterContext *filter);

/**
 * Insert a filter in the middle of an existing link.
 *
 * @param link the link into which the filter should be inserted
 * @param filt the filter to be inserted
 * @param filt_srcpad_idx the input pad on the filter to connect
 * @param filt_dstpad_idx the output pad on the filter to connect
 * @return     zero on success
 */
int avfilter_insert_filter(AVFilterLink *link, AVFilterContext *filt,
                           unsigned filt_srcpad_idx, unsigned filt_dstpad_idx);

/**
 * @return AVClass for AVFilterContext.
 *
 * @see av_opt_find().
 */
const AVClass *avfilter_get_class(void);

typedef struct AVFilterGraphInternal AVFilterGraphInternal;

/**
 * A function pointer passed to the @ref AVFilterGraph.execute callback to be
 * executed multiple times, possibly in parallel.
 *
 * @param ctx the filter context the job belongs to
 * @param arg an opaque parameter passed through from @ref
 *            AVFilterGraph.execute
 * @param jobnr the index of the job being executed
 * @param nb_jobs the total number of jobs
 *
 * @return 0 on success, a negative AVERROR on error
 */
typedef int (avfilter_action_func)(AVFilterContext *ctx, void *arg, int jobnr, int nb_jobs);

/**
 * A function executing multiple jobs, possibly in parallel.
 *
 * @param ctx the filter context to which the jobs belong
 * @param func the function to be called multiple times
 * @param arg the argument to be passed to func
 * @param ret a nb_jobs-sized array to be filled with return values from each
 *            invocation of func
 * @param nb_jobs the number of jobs to execute
 *
 * @return 0 on success, a negative AVERROR on error
 */
typedef int (avfilter_execute_func)(AVFilterContext *ctx, avfilter_action_func *func,
                                    void *arg, int *ret, int nb_jobs);

typedef struct AVFilterGraph {
    const AVClass *av_class;
    AVFilterContext **filters;
    unsigned nb_filters;

    char *scale_sws_opts; ///< sws options to use for the auto-inserted scale filters
    char *resample_lavr_opts;   ///< libavresample options to use for the auto-inserted resample filters

    /**
     * Type of multithreading allowed for filters in this graph. A combination
     * of AVFILTER_THREAD_* flags.
     *
     * May be set by the caller at any point, the setting will apply to all
     * filters initialized after that. The default is allowing everything.
     *
     * When a filter in this graph is initialized, this field is combined using
     * bit AND with AVFilterContext.thread_type to get the final mask used for
     * determining allowed threading types. I.e. a threading type needs to be
     * set in both to be allowed.
     */
    int thread_type;

    /**
     * Maximum number of threads used by filters in this graph. May be set by
     * the caller before adding any filters to the filtergraph. Zero (the
     * default) means that the number of threads is determined automatically.
     */
    int nb_threads;

    /**
     * Opaque object for libavfilter internal use.
     */
    AVFilterGraphInternal *internal;

    /**
     * Opaque user data. May be set by the caller to an arbitrary value, e.g. to
     * be used from callbacks like @ref AVFilterGraph.execute.
     * Libavfilter will not touch this field in any way.
     */
    void *opaque;

    /**
     * This callback may be set by the caller immediately after allocating the
     * graph and before adding any filters to it, to provide a custom
     * multithreading implementation.
     *
     * If set, filters with slice threading capability will call this callback
     * to execute multiple jobs in parallel.
     *
     * If this field is left unset, libavfilter will use its internal
     * implementation, which may or may not be multithreaded depending on the
     * platform and build options.
     */
    avfilter_execute_func *execute;

    char *aresample_swr_opts; ///< swr options to use for the auto-inserted aresample filters, Access ONLY through AVOptions

    /**
     * Private fields
     *
     * The following fields are for internal use only.
     * Their type, offset, number and semantic can change without notice.
     */

    AVFilterLink **sink_links;
    int sink_links_count;

    unsigned disable_auto_convert;
} AVFilterGraph;

/**
 * Allocate a filter graph.
 *
 * @return the allocated filter graph on success or NULL.
 */
AVFilterGraph *avfilter_graph_alloc(void);

/**
 * Create a new filter instance in a filter graph.
 *
 * @param graph graph in which the new filter will be used
 * @param filter the filter to create an instance of
 * @param name Name to give to the new instance (will be copied to
 *             AVFilterContext.name). This may be used by the caller to identify
 *             different filters, libavfilter itself assigns no semantics to
 *             this parameter. May be NULL.
 *
 * @return the context of the newly created filter instance (note that it is
 *         also retrievable directly through AVFilterGraph.filters or with
 *         avfilter_graph_get_filter()) on success or NULL on failure.
 */
AVFilterContext *avfilter_graph_alloc_filter(AVFilterGraph *graph,
                                             const AVFilter *filter,
                                             const char *name);

/**
 * Get a filter instance identified by instance name from graph.
 *
 * @param graph filter graph to search through.
 * @param name filter instance name (should be unique in the graph).
 * @return the pointer to the found filter instance or NULL if it
 * cannot be found.
 */
AVFilterContext *avfilter_graph_get_filter(AVFilterGraph *graph, const char *name);

#if FF_API_AVFILTER_OPEN
/**
 * Add an existing filter instance to a filter graph.
 *
 * @param graphctx  the filter graph
 * @param filter the filter to be added
 *
 * @deprecated use avfilter_graph_alloc_filter() to allocate a filter in a
 * filter graph
 */
attribute_deprecated
int avfilter_graph_add_filter(AVFilterGraph *graphctx, AVFilterContext *filter);
#endif

/**
 * Create and add a filter instance into an existing graph.
 * The filter instance is created from the filter filt and inited
 * with the parameters args and opaque.
 *
 * In case of success put in *filt_ctx the pointer to the created
 * filter instance, otherwise set *filt_ctx to NULL.
 *
 * @param name the instance name to give to the created filter instance
 * @param graph_ctx the filter graph
 * @return a negative AVERROR error code in case of failure, a non
 * negative value otherwise
 */
int avfilter_graph_create_filter(AVFilterContext **filt_ctx, const AVFilter *filt,
                                 const char *name, const char *args, void *opaque,
                                 AVFilterGraph *graph_ctx);

/**
 * Enable or disable automatic format conversion inside the graph.
 *
 * Note that format conversion can still happen inside explicitly inserted
 * scale and aresample filters.
 *
 * @param flags  any of the AVFILTER_AUTO_CONVERT_* constants
 */
void avfilter_graph_set_auto_convert(AVFilterGraph *graph, unsigned flags);

enum {
    AVFILTER_AUTO_CONVERT_ALL  =  0, /**< all automatic conversions enabled */
    AVFILTER_AUTO_CONVERT_NONE = -1, /**< all automatic conversions disabled */
};

/**
 * Check validity and configure all the links and formats in the graph.
 *
 * @param graphctx the filter graph
 * @param log_ctx context used for logging
 * @return >= 0 in case of success, a negative AVERROR code otherwise
 */
int avfilter_graph_config(AVFilterGraph *graphctx, void *log_ctx);

/**
 * Free a graph, destroy its links, and set *graph to NULL.
 * If *graph is NULL, do nothing.
 */
void avfilter_graph_free(AVFilterGraph **graph);

/**
 * A linked-list of the inputs/outputs of the filter chain.
 *
 * This is mainly useful for avfilter_graph_parse() / avfilter_graph_parse2(),
 * where it is used to communicate open (unlinked) inputs and outputs from and
 * to the caller.
 * This struct specifies, per each not connected pad contained in the graph, the
 * filter context and the pad index required for establishing a link.
 */
typedef struct AVFilterInOut {
    /** unique name for this input/output in the list */
    char *name;

    /** filter context associated to this input/output */
    AVFilterContext *filter_ctx;

    /** index of the filt_ctx pad to use for linking */
    int pad_idx;

    /** next input/input in the list, NULL if this is the last */
    struct AVFilterInOut *next;
} AVFilterInOut;

/**
 * Allocate a single AVFilterInOut entry.
 * Must be freed with avfilter_inout_free().
 * @return allocated AVFilterInOut on success, NULL on failure.
 */
AVFilterInOut *avfilter_inout_alloc(void);

/**
 * Free the supplied list of AVFilterInOut and set *inout to NULL.
 * If *inout is NULL, do nothing.
 */
void avfilter_inout_free(AVFilterInOut **inout);

/**
 * Add a graph described by a string to a graph.
 *
 * @note The caller must provide the lists of inputs and outputs,
 * which therefore must be known before calling the function.
 *
 * @note The inputs parameter describes inputs of the already existing
 * part of the graph; i.e. from the point of view of the newly created
 * part, they are outputs. Similarly the outputs parameter describes
 * outputs of the already existing filters, which are provided as
 * inputs to the parsed filters.
 *
 * @param graph   the filter graph where to link the parsed graph context
 * @param filters string to be parsed
 * @param inputs  linked list to the inputs of the graph
 * @param outputs linked list to the outputs of the graph
 * @return zero on success, a negative AVERROR code on error
 */
int avfilter_graph_parse(AVFilterGraph *graph, const char *filters,
                         AVFilterInOut *inputs, AVFilterInOut *outputs,
                         void *log_ctx);

/**
 * Add a graph described by a string to a graph.
 *
 * In the graph filters description, if the input label of the first
 * filter is not specified, "in" is assumed; if the output label of
 * the last filter is not specified, "out" is assumed.
 *
 * @param graph   the filter graph where to link the parsed graph context
 * @param filters string to be parsed
 * @param inputs  pointer to a linked list to the inputs of the graph, may be NULL.
 *                If non-NULL, *inputs is updated to contain the list of open inputs
 *                after the parsing, should be freed with avfilter_inout_free().
 * @param outputs pointer to a linked list to the outputs of the graph, may be NULL.
 *                If non-NULL, *outputs is updated to contain the list of open outputs
 *                after the parsing, should be freed with avfilter_inout_free().
 * @return non negative on success, a negative AVERROR code on error
 */
int avfilter_graph_parse_ptr(AVFilterGraph *graph, const char *filters,
                             AVFilterInOut **inputs, AVFilterInOut **outputs,
                             void *log_ctx);

/**
 * Add a graph described by a string to a graph.
 *
 * @param[in]  graph   the filter graph where to link the parsed graph context
 * @param[in]  filters string to be parsed
 * @param[out] inputs  a linked list of all free (unlinked) inputs of the
 *                     parsed graph will be returned here. It is to be freed
 *                     by the caller using avfilter_inout_free().
 * @param[out] outputs a linked list of all free (unlinked) outputs of the
 *                     parsed graph will be returned here. It is to be freed by the
 *                     caller using avfilter_inout_free().
 * @return zero on success, a negative AVERROR code on error
 *
 * @note This function returns the inputs and outputs that are left
 * unlinked after parsing the graph and the caller then deals with
 * them.
 * @note This function makes no reference whatsoever to already
 * existing parts of the graph and the inputs parameter will on return
 * contain inputs of the newly parsed part of the graph.  Analogously
 * the outputs parameter will contain outputs of the newly created
 * filters.
 */
int avfilter_graph_parse2(AVFilterGraph *graph, const char *filters,
                          AVFilterInOut **inputs,
                          AVFilterInOut **outputs);

/**
 * Send a command to one or more filter instances.
 *
 * @param graph  the filter graph
 * @param target the filter(s) to which the command should be sent
 *               "all" sends to all filters
 *               otherwise it can be a filter or filter instance name
 *               which will send the command to all matching filters.
 * @param cmd    the command to send, for handling simplicity all commands must be alphanumeric only
 * @param arg    the argument for the command
 * @param res    a buffer with size res_size where the filter(s) can return a response.
 *
 * @returns >=0 on success otherwise an error code.
 *              AVERROR(ENOSYS) on unsupported commands
 */
int avfilter_graph_send_command(AVFilterGraph *graph, const char *target, const char *cmd, const char *arg, char *res, int res_len, int flags);

/**
 * Queue a command for one or more filter instances.
 *
 * @param graph  the filter graph
 * @param target the filter(s) to which the command should be sent
 *               "all" sends to all filters
 *               otherwise it can be a filter or filter instance name
 *               which will send the command to all matching filters.
 * @param cmd    the command to sent, for handling simplicity all commands must be alphanumeric only
 * @param arg    the argument for the command
 * @param ts     time at which the command should be sent to the filter
 *
 * @note As this executes commands after this function returns, no return code
 *       from the filter is provided, also AVFILTER_CMD_FLAG_ONE is not supported.
 */
int avfilter_graph_queue_command(AVFilterGraph *graph, const char *target, const char *cmd, const char *arg, int flags, double ts);


/**
 * Dump a graph into a human-readable string representation.
 *
 * @param graph    the graph to dump
 * @param options  formatting options; currently ignored
 * @return  a string, or NULL in case of memory allocation failure;
 *          the string must be freed using av_free
 */
char *avfilter_graph_dump(AVFilterGraph *graph, const char *options);

/**
 * Request a frame on the oldest sink link.
 *
 * If the request returns AVERROR_EOF, try the next.
 *
 * Note that this function is not meant to be the sole scheduling mechanism
 * of a filtergraph, only a convenience function to help drain a filtergraph
 * in a balanced way under normal circumstances.
 *
 * Also note that AVERROR_EOF does not mean that frames did not arrive on
 * some of the sinks during the process.
 * When there are multiple sink links, in case the requested link
 * returns an EOF, this may cause a filter to flush pending frames
 * which are sent to another sink link, although unrequested.
 *
 * @return  the return value of ff_request_frame(),
 *          or AVERROR_EOF if all links returned AVERROR_EOF
 */
int avfilter_graph_request_oldest(AVFilterGraph *graph);

/**
 * @}
 */

#endif /* AVFILTER_AVFILTER_H */<|MERGE_RESOLUTION|>--- conflicted
+++ resolved
@@ -37,11 +37,8 @@
 
 #include "libavutil/attributes.h"
 #include "libavutil/avutil.h"
-<<<<<<< HEAD
+#include "libavutil/buffer.h"
 #include "libavutil/dict.h"
-=======
-#include "libavutil/buffer.h"
->>>>>>> b3dd30db
 #include "libavutil/frame.h"
 #include "libavutil/log.h"
 #include "libavutil/samplefmt.h"
@@ -468,7 +465,12 @@
     AVRational frame_rate;
 
     /**
-<<<<<<< HEAD
+     * For hwaccel pixel formats, this should be a reference to the
+     * AVHWFramesContext describing the frames.
+     */
+    AVBufferRef *hw_frames_ctx;
+
+    /**
      * Buffer partially filled with samples to achieve a fixed/minimum size.
      */
     AVFrame *partial_buf;
@@ -539,12 +541,6 @@
      * cleared when a frame is filtered.
      */
     int frame_wanted_out;
-=======
-     * For hwaccel pixel formats, this should be a reference to the
-     * AVHWFramesContext describing the frames.
-     */
-    AVBufferRef *hw_frames_ctx;
->>>>>>> b3dd30db
 };
 
 /**
