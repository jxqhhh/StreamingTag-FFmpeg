--- conflicted
+++ resolved
@@ -25,13 +25,10 @@
  * based heavily on vf_negate.c by Bobby Bingham
  */
 
-<<<<<<< HEAD
 #include "libavutil/avstring.h"
+#include "libavutil/common.h"
 #include "libavutil/eval.h"
 #include "libavutil/opt.h"
-=======
-#include "libavutil/common.h"
->>>>>>> 232e35de
 #include "libavutil/pixdesc.h"
 #include "avfilter.h"
 #include "drawutils.h"
