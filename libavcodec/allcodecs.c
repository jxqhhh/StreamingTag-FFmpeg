/*
 * Provide registration of all codecs, parsers and bitstream filters for libavcodec.
 * Copyright (c) 2002 Fabrice Bellard
 *
 * This file is part of FFmpeg.
 *
 * FFmpeg is free software; you can redistribute it and/or
 * modify it under the terms of the GNU Lesser General Public
 * License as published by the Free Software Foundation; either
 * version 2.1 of the License, or (at your option) any later version.
 *
 * FFmpeg is distributed in the hope that it will be useful,
 * but WITHOUT ANY WARRANTY; without even the implied warranty of
 * MERCHANTABILITY or FITNESS FOR A PARTICULAR PURPOSE.  See the GNU
 * Lesser General Public License for more details.
 *
 * You should have received a copy of the GNU Lesser General Public
 * License along with FFmpeg; if not, write to the Free Software
 * Foundation, Inc., 51 Franklin Street, Fifth Floor, Boston, MA 02110-1301 USA
 */

/**
 * @file
 * Provide registration of all codecs, parsers and bitstream filters for libavcodec.
 */

#include "avcodec.h"
#include "config.h"

#define REGISTER_HWACCEL(X, x)                                          \
    {                                                                   \
        extern AVHWAccel ff_##x##_hwaccel;                              \
        if (CONFIG_##X##_HWACCEL)                                       \
            av_register_hwaccel(&ff_##x##_hwaccel);                     \
    }

#define REGISTER_ENCODER(X, x)                                          \
    {                                                                   \
        extern AVCodec ff_##x##_encoder;                                \
        if (CONFIG_##X##_ENCODER)                                       \
            avcodec_register(&ff_##x##_encoder);                        \
    }

#define REGISTER_DECODER(X, x)                                          \
    {                                                                   \
        extern AVCodec ff_##x##_decoder;                                \
        if (CONFIG_##X##_DECODER)                                       \
            avcodec_register(&ff_##x##_decoder);                        \
    }

#define REGISTER_ENCDEC(X, x) REGISTER_ENCODER(X, x); REGISTER_DECODER(X, x)

#define REGISTER_PARSER(X, x)                                           \
    {                                                                   \
        extern AVCodecParser ff_##x##_parser;                           \
        if (CONFIG_##X##_PARSER)                                        \
            av_register_codec_parser(&ff_##x##_parser);                 \
    }

#define REGISTER_BSF(X, x)                                              \
    {                                                                   \
        extern AVBitStreamFilter ff_##x##_bsf;                          \
        if (CONFIG_##X##_BSF)                                           \
            av_register_bitstream_filter(&ff_##x##_bsf);                \
    }

void avcodec_register_all(void)
{
    static int initialized;

    if (initialized)
        return;
    initialized = 1;

    /* hardware accelerators */
    REGISTER_HWACCEL(H263_VAAPI,        h263_vaapi);
    REGISTER_HWACCEL(H263_VDPAU,        h263_vdpau);
    REGISTER_HWACCEL(H264_DXVA2,        h264_dxva2);
    REGISTER_HWACCEL(H264_VAAPI,        h264_vaapi);
    REGISTER_HWACCEL(H264_VDA,          h264_vda);
    REGISTER_HWACCEL(H264_VDPAU,        h264_vdpau);
    REGISTER_HWACCEL(MPEG1_VDPAU,       mpeg1_vdpau);
    REGISTER_HWACCEL(MPEG2_DXVA2,       mpeg2_dxva2);
    REGISTER_HWACCEL(MPEG2_VAAPI,       mpeg2_vaapi);
    REGISTER_HWACCEL(MPEG2_VDPAU,       mpeg2_vdpau);
    REGISTER_HWACCEL(MPEG4_VAAPI,       mpeg4_vaapi);
    REGISTER_HWACCEL(MPEG4_VDPAU,       mpeg4_vdpau);
    REGISTER_HWACCEL(VC1_DXVA2,         vc1_dxva2);
    REGISTER_HWACCEL(VC1_VAAPI,         vc1_vaapi);
    REGISTER_HWACCEL(VC1_VDPAU,         vc1_vdpau);
    REGISTER_HWACCEL(WMV3_DXVA2,        wmv3_dxva2);
    REGISTER_HWACCEL(WMV3_VAAPI,        wmv3_vaapi);
    REGISTER_HWACCEL(WMV3_VDPAU,        wmv3_vdpau);

    /* video codecs */
    REGISTER_ENCODER(A64MULTI,          a64multi);
    REGISTER_ENCODER(A64MULTI5,         a64multi5);
    REGISTER_DECODER(AASC,              aasc);
    REGISTER_DECODER(AIC,               aic);
    REGISTER_ENCDEC (AMV,               amv);
    REGISTER_DECODER(ANM,               anm);
    REGISTER_DECODER(ANSI,              ansi);
    REGISTER_ENCDEC (ASV1,              asv1);
    REGISTER_ENCDEC (ASV2,              asv2);
    REGISTER_DECODER(AURA,              aura);
    REGISTER_DECODER(AURA2,             aura2);
    REGISTER_ENCDEC (AVRP,              avrp);
    REGISTER_DECODER(AVRN,              avrn);
    REGISTER_DECODER(AVS,               avs);
    REGISTER_ENCDEC (AVUI,              avui);
    REGISTER_ENCDEC (AYUV,              ayuv);
    REGISTER_DECODER(BETHSOFTVID,       bethsoftvid);
    REGISTER_DECODER(BFI,               bfi);
    REGISTER_DECODER(BINK,              bink);
    REGISTER_ENCDEC (BMP,               bmp);
    REGISTER_DECODER(BMV_VIDEO,         bmv_video);
    REGISTER_DECODER(BRENDER_PIX,       brender_pix);
    REGISTER_DECODER(C93,               c93);
    REGISTER_DECODER(CAVS,              cavs);
    REGISTER_DECODER(CDGRAPHICS,        cdgraphics);
    REGISTER_DECODER(CDXL,              cdxl);
    REGISTER_DECODER(CINEPAK,           cinepak);
    REGISTER_ENCDEC (CLJR,              cljr);
    REGISTER_DECODER(CLLC,              cllc);
    REGISTER_ENCDEC (COMFORTNOISE,      comfortnoise);
    REGISTER_DECODER(CPIA,              cpia);
    REGISTER_DECODER(CSCD,              cscd);
    REGISTER_DECODER(CYUV,              cyuv);
    REGISTER_DECODER(DFA,               dfa);
    REGISTER_DECODER(DIRAC,             dirac);
    REGISTER_ENCDEC (DNXHD,             dnxhd);
    REGISTER_ENCDEC (DPX,               dpx);
    REGISTER_DECODER(DSICINVIDEO,       dsicinvideo);
    REGISTER_ENCDEC (DVVIDEO,           dvvideo);
    REGISTER_DECODER(DXA,               dxa);
    REGISTER_DECODER(DXTORY,            dxtory);
    REGISTER_DECODER(EACMV,             eacmv);
    REGISTER_DECODER(EAMAD,             eamad);
    REGISTER_DECODER(EATGQ,             eatgq);
    REGISTER_DECODER(EATGV,             eatgv);
    REGISTER_DECODER(EATQI,             eatqi);
    REGISTER_DECODER(EIGHTBPS,          eightbps);
    REGISTER_DECODER(EIGHTSVX_EXP,      eightsvx_exp);
    REGISTER_DECODER(EIGHTSVX_FIB,      eightsvx_fib);
    REGISTER_DECODER(ESCAPE124,         escape124);
    REGISTER_DECODER(ESCAPE130,         escape130);
    REGISTER_DECODER(EXR,               exr);
    REGISTER_ENCDEC (FFV1,              ffv1);
    REGISTER_ENCDEC (FFVHUFF,           ffvhuff);
    REGISTER_ENCDEC (FLASHSV,           flashsv);
    REGISTER_ENCDEC (FLASHSV2,          flashsv2);
    REGISTER_DECODER(FLIC,              flic);
    REGISTER_ENCDEC (FLV,               flv);
    REGISTER_DECODER(FOURXM,            fourxm);
    REGISTER_DECODER(FRAPS,             fraps);
    REGISTER_DECODER(FRWU,              frwu);
    REGISTER_DECODER(G2M,               g2m);
    REGISTER_ENCDEC (GIF,               gif);
    REGISTER_ENCDEC (H261,              h261);
    REGISTER_ENCDEC (H263,              h263);
    REGISTER_DECODER(H263I,             h263i);
    REGISTER_ENCDEC (H263P,             h263p);
    REGISTER_DECODER(H264,              h264);
<<<<<<< HEAD
    REGISTER_DECODER(H264_CRYSTALHD,    h264_crystalhd);
    REGISTER_DECODER(H264_VDA,          h264_vda);
    REGISTER_DECODER(H264_VDPAU,        h264_vdpau);
    REGISTER_DECODER(HEVC,              hevc);
=======
    REGISTER_DECODER(HNM4_VIDEO,        hnm4_video);
>>>>>>> 9af7a852
    REGISTER_ENCDEC (HUFFYUV,           huffyuv);
    REGISTER_DECODER(IDCIN,             idcin);
    REGISTER_DECODER(IFF_BYTERUN1,      iff_byterun1);
    REGISTER_DECODER(IFF_ILBM,          iff_ilbm);
    REGISTER_DECODER(INDEO2,            indeo2);
    REGISTER_DECODER(INDEO3,            indeo3);
    REGISTER_DECODER(INDEO4,            indeo4);
    REGISTER_DECODER(INDEO5,            indeo5);
    REGISTER_DECODER(INTERPLAY_VIDEO,   interplay_video);
    REGISTER_ENCDEC (JPEG2000,          jpeg2000);
    REGISTER_ENCDEC (JPEGLS,            jpegls);
    REGISTER_DECODER(JV,                jv);
    REGISTER_DECODER(KGV1,              kgv1);
    REGISTER_DECODER(KMVC,              kmvc);
    REGISTER_DECODER(LAGARITH,          lagarith);
    REGISTER_ENCODER(LJPEG,             ljpeg);
    REGISTER_DECODER(LOCO,              loco);
    REGISTER_DECODER(MDEC,              mdec);
    REGISTER_DECODER(MIMIC,             mimic);
    REGISTER_ENCDEC (MJPEG,             mjpeg);
    REGISTER_DECODER(MJPEGB,            mjpegb);
    REGISTER_DECODER(MMVIDEO,           mmvideo);
    REGISTER_DECODER(MOTIONPIXELS,      motionpixels);
    REGISTER_DECODER(MPEG_XVMC,         mpeg_xvmc);
    REGISTER_ENCDEC (MPEG1VIDEO,        mpeg1video);
    REGISTER_ENCDEC (MPEG2VIDEO,        mpeg2video);
    REGISTER_ENCDEC (MPEG4,             mpeg4);
    REGISTER_DECODER(MPEG4_CRYSTALHD,   mpeg4_crystalhd);
    REGISTER_DECODER(MPEG4_VDPAU,       mpeg4_vdpau);
    REGISTER_DECODER(MPEGVIDEO,         mpegvideo);
    REGISTER_DECODER(MPEG_VDPAU,        mpeg_vdpau);
    REGISTER_DECODER(MPEG1_VDPAU,       mpeg1_vdpau);
    REGISTER_DECODER(MPEG2_CRYSTALHD,   mpeg2_crystalhd);
    REGISTER_DECODER(MSA1,              msa1);
    REGISTER_DECODER(MSMPEG4_CRYSTALHD, msmpeg4_crystalhd);
    REGISTER_DECODER(MSMPEG4V1,         msmpeg4v1);
    REGISTER_ENCDEC (MSMPEG4V2,         msmpeg4v2);
    REGISTER_ENCDEC (MSMPEG4V3,         msmpeg4v3);
    REGISTER_DECODER(MSRLE,             msrle);
    REGISTER_DECODER(MSS1,              mss1);
    REGISTER_DECODER(MSS2,              mss2);
    REGISTER_ENCDEC (MSVIDEO1,          msvideo1);
    REGISTER_DECODER(MSZH,              mszh);
    REGISTER_DECODER(MTS2,              mts2);
    REGISTER_DECODER(MVC1,              mvc1);
    REGISTER_DECODER(MVC2,              mvc2);
    REGISTER_DECODER(MXPEG,             mxpeg);
    REGISTER_DECODER(NUV,               nuv);
    REGISTER_DECODER(PAF_VIDEO,         paf_video);
    REGISTER_ENCDEC (PAM,               pam);
    REGISTER_ENCDEC (PBM,               pbm);
    REGISTER_ENCDEC (PCX,               pcx);
    REGISTER_ENCDEC (PGM,               pgm);
    REGISTER_ENCDEC (PGMYUV,            pgmyuv);
    REGISTER_DECODER(PICTOR,            pictor);
    REGISTER_ENCDEC (PNG,               png);
    REGISTER_ENCDEC (PPM,               ppm);
    REGISTER_ENCDEC (PRORES,            prores);
    REGISTER_ENCODER(PRORES_AW,         prores_aw);
    REGISTER_ENCODER(PRORES_KS,         prores_ks);
    REGISTER_DECODER(PRORES_LGPL,       prores_lgpl);
    REGISTER_DECODER(PTX,               ptx);
    REGISTER_DECODER(QDRAW,             qdraw);
    REGISTER_DECODER(QPEG,              qpeg);
    REGISTER_ENCDEC (QTRLE,             qtrle);
    REGISTER_ENCDEC (R10K,              r10k);
    REGISTER_ENCDEC (R210,              r210);
    REGISTER_ENCDEC (RAWVIDEO,          rawvideo);
    REGISTER_DECODER(RL2,               rl2);
    REGISTER_ENCDEC (ROQ,               roq);
    REGISTER_DECODER(RPZA,              rpza);
    REGISTER_ENCDEC (RV10,              rv10);
    REGISTER_ENCDEC (RV20,              rv20);
    REGISTER_DECODER(RV30,              rv30);
    REGISTER_DECODER(RV40,              rv40);
    REGISTER_ENCDEC (S302M,             s302m);
    REGISTER_DECODER(SANM,              sanm);
    REGISTER_ENCDEC (SGI,               sgi);
    REGISTER_DECODER(SGIRLE,            sgirle);
    REGISTER_DECODER(SMACKER,           smacker);
    REGISTER_DECODER(SMC,               smc);
    REGISTER_DECODER(SMVJPEG,           smvjpeg);
    REGISTER_ENCDEC (SNOW,              snow);
    REGISTER_DECODER(SP5X,              sp5x);
    REGISTER_ENCDEC (SUNRAST,           sunrast);
    REGISTER_ENCDEC (SVQ1,              svq1);
    REGISTER_DECODER(SVQ3,              svq3);
    REGISTER_ENCDEC (TARGA,             targa);
    REGISTER_DECODER(TARGA_Y216,        targa_y216);
    REGISTER_DECODER(THEORA,            theora);
    REGISTER_DECODER(THP,               thp);
    REGISTER_DECODER(TIERTEXSEQVIDEO,   tiertexseqvideo);
    REGISTER_ENCDEC (TIFF,              tiff);
    REGISTER_DECODER(TMV,               tmv);
    REGISTER_DECODER(TRUEMOTION1,       truemotion1);
    REGISTER_DECODER(TRUEMOTION2,       truemotion2);
    REGISTER_DECODER(TSCC,              tscc);
    REGISTER_DECODER(TSCC2,             tscc2);
    REGISTER_DECODER(TXD,               txd);
    REGISTER_DECODER(ULTI,              ulti);
    REGISTER_ENCDEC (UTVIDEO,           utvideo);
    REGISTER_ENCDEC (V210,              v210);
    REGISTER_DECODER(V210X,             v210x);
    REGISTER_ENCDEC (V308,              v308);
    REGISTER_ENCDEC (V408,              v408);
    REGISTER_ENCDEC (V410,              v410);
    REGISTER_DECODER(VB,                vb);
    REGISTER_DECODER(VBLE,              vble);
    REGISTER_DECODER(VC1,               vc1);
    REGISTER_DECODER(VC1_CRYSTALHD,     vc1_crystalhd);
    REGISTER_DECODER(VC1_VDPAU,         vc1_vdpau);
    REGISTER_DECODER(VC1IMAGE,          vc1image);
    REGISTER_DECODER(VCR1,              vcr1);
    REGISTER_DECODER(VMDVIDEO,          vmdvideo);
    REGISTER_DECODER(VMNC,              vmnc);
    REGISTER_DECODER(VP3,               vp3);
    REGISTER_DECODER(VP5,               vp5);
    REGISTER_DECODER(VP6,               vp6);
    REGISTER_DECODER(VP6A,              vp6a);
    REGISTER_DECODER(VP6F,              vp6f);
    REGISTER_DECODER(VP8,               vp8);
    REGISTER_DECODER(VP9,               vp9);
    REGISTER_DECODER(VQA,               vqa);
    REGISTER_DECODER(WEBP,              webp);
    REGISTER_ENCDEC (WMV1,              wmv1);
    REGISTER_ENCDEC (WMV2,              wmv2);
    REGISTER_DECODER(WMV3,              wmv3);
    REGISTER_DECODER(WMV3_CRYSTALHD,    wmv3_crystalhd);
    REGISTER_DECODER(WMV3_VDPAU,        wmv3_vdpau);
    REGISTER_DECODER(WMV3IMAGE,         wmv3image);
    REGISTER_DECODER(WNV1,              wnv1);
    REGISTER_DECODER(XAN_WC3,           xan_wc3);
    REGISTER_DECODER(XAN_WC4,           xan_wc4);
    REGISTER_ENCDEC (XBM,               xbm);
    REGISTER_ENCDEC (XFACE,             xface);
    REGISTER_DECODER(XL,                xl);
    REGISTER_ENCDEC (XWD,               xwd);
    REGISTER_ENCDEC (Y41P,              y41p);
    REGISTER_DECODER(YOP,               yop);
    REGISTER_ENCDEC (YUV4,              yuv4);
    REGISTER_DECODER(ZERO12V,           zero12v);
    REGISTER_DECODER(ZEROCODEC,         zerocodec);
    REGISTER_ENCDEC (ZLIB,              zlib);
    REGISTER_ENCDEC (ZMBV,              zmbv);

    /* audio codecs */
    REGISTER_ENCDEC (AAC,               aac);
    REGISTER_DECODER(AAC_LATM,          aac_latm);
    REGISTER_ENCDEC (AC3,               ac3);
    REGISTER_ENCODER(AC3_FIXED,         ac3_fixed);
    REGISTER_ENCDEC (ALAC,              alac);
    REGISTER_DECODER(ALS,               als);
    REGISTER_DECODER(AMRNB,             amrnb);
    REGISTER_DECODER(AMRWB,             amrwb);
    REGISTER_DECODER(APE,               ape);
    REGISTER_DECODER(ATRAC1,            atrac1);
    REGISTER_DECODER(ATRAC3,            atrac3);
    REGISTER_DECODER(BINKAUDIO_DCT,     binkaudio_dct);
    REGISTER_DECODER(BINKAUDIO_RDFT,    binkaudio_rdft);
    REGISTER_DECODER(BMV_AUDIO,         bmv_audio);
    REGISTER_DECODER(COOK,              cook);
    REGISTER_ENCDEC (DCA,               dca);
    REGISTER_DECODER(DSICINAUDIO,       dsicinaudio);
    REGISTER_ENCDEC (EAC3,              eac3);
    REGISTER_DECODER(EVRC,              evrc);
    REGISTER_DECODER(FFWAVESYNTH,       ffwavesynth);
    REGISTER_ENCDEC (FLAC,              flac);
    REGISTER_ENCDEC (G723_1,            g723_1);
    REGISTER_DECODER(G729,              g729);
    REGISTER_DECODER(GSM,               gsm);
    REGISTER_DECODER(GSM_MS,            gsm_ms);
    REGISTER_DECODER(IAC,               iac);
    REGISTER_DECODER(IMC,               imc);
    REGISTER_DECODER(MACE3,             mace3);
    REGISTER_DECODER(MACE6,             mace6);
    REGISTER_DECODER(METASOUND,         metasound);
    REGISTER_DECODER(MLP,               mlp);
    REGISTER_DECODER(MP1,               mp1);
    REGISTER_DECODER(MP1FLOAT,          mp1float);
    REGISTER_ENCDEC (MP2,               mp2);
    REGISTER_DECODER(MP2FLOAT,          mp2float);
    REGISTER_DECODER(MP3,               mp3);
    REGISTER_DECODER(MP3FLOAT,          mp3float);
    REGISTER_DECODER(MP3ADU,            mp3adu);
    REGISTER_DECODER(MP3ADUFLOAT,       mp3adufloat);
    REGISTER_DECODER(MP3ON4,            mp3on4);
    REGISTER_DECODER(MP3ON4FLOAT,       mp3on4float);
    REGISTER_DECODER(MPC7,              mpc7);
    REGISTER_DECODER(MPC8,              mpc8);
    REGISTER_ENCDEC (NELLYMOSER,        nellymoser);
    REGISTER_DECODER(PAF_AUDIO,         paf_audio);
    REGISTER_DECODER(QCELP,             qcelp);
    REGISTER_DECODER(QDM2,              qdm2);
    REGISTER_ENCDEC (RA_144,            ra_144);
    REGISTER_DECODER(RA_288,            ra_288);
    REGISTER_DECODER(RALF,              ralf);
    REGISTER_DECODER(SHORTEN,           shorten);
    REGISTER_DECODER(SIPR,              sipr);
    REGISTER_DECODER(SMACKAUD,          smackaud);
    REGISTER_ENCDEC (SONIC,             sonic);
    REGISTER_ENCODER(SONIC_LS,          sonic_ls);
    REGISTER_DECODER(TAK,               tak);
    REGISTER_DECODER(TRUEHD,            truehd);
    REGISTER_DECODER(TRUESPEECH,        truespeech);
    REGISTER_ENCDEC (TTA,               tta);
    REGISTER_DECODER(TWINVQ,            twinvq);
    REGISTER_DECODER(VMDAUDIO,          vmdaudio);
    REGISTER_ENCDEC (VORBIS,            vorbis);
    REGISTER_ENCDEC (WAVPACK,           wavpack);
    REGISTER_DECODER(WMALOSSLESS,       wmalossless);
    REGISTER_DECODER(WMAPRO,            wmapro);
    REGISTER_ENCDEC (WMAV1,             wmav1);
    REGISTER_ENCDEC (WMAV2,             wmav2);
    REGISTER_DECODER(WMAVOICE,          wmavoice);
    REGISTER_DECODER(WS_SND1,           ws_snd1);

    /* PCM codecs */
    REGISTER_ENCDEC (PCM_ALAW,          pcm_alaw);
    REGISTER_DECODER(PCM_BLURAY,        pcm_bluray);
    REGISTER_DECODER(PCM_DVD,           pcm_dvd);
    REGISTER_ENCDEC (PCM_F32BE,         pcm_f32be);
    REGISTER_ENCDEC (PCM_F32LE,         pcm_f32le);
    REGISTER_ENCDEC (PCM_F64BE,         pcm_f64be);
    REGISTER_ENCDEC (PCM_F64LE,         pcm_f64le);
    REGISTER_DECODER(PCM_LXF,           pcm_lxf);
    REGISTER_ENCDEC (PCM_MULAW,         pcm_mulaw);
    REGISTER_ENCDEC (PCM_S8,            pcm_s8);
    REGISTER_ENCDEC (PCM_S8_PLANAR,     pcm_s8_planar);
    REGISTER_ENCDEC (PCM_S16BE,         pcm_s16be);
    REGISTER_ENCDEC (PCM_S16BE_PLANAR,  pcm_s16be_planar);
    REGISTER_ENCDEC (PCM_S16LE,         pcm_s16le);
    REGISTER_ENCDEC (PCM_S16LE_PLANAR,  pcm_s16le_planar);
    REGISTER_ENCDEC (PCM_S24BE,         pcm_s24be);
    REGISTER_ENCDEC (PCM_S24DAUD,       pcm_s24daud);
    REGISTER_ENCDEC (PCM_S24LE,         pcm_s24le);
    REGISTER_ENCDEC (PCM_S24LE_PLANAR,  pcm_s24le_planar);
    REGISTER_ENCDEC (PCM_S32BE,         pcm_s32be);
    REGISTER_ENCDEC (PCM_S32LE,         pcm_s32le);
    REGISTER_ENCDEC (PCM_S32LE_PLANAR,  pcm_s32le_planar);
    REGISTER_ENCDEC (PCM_U8,            pcm_u8);
    REGISTER_ENCDEC (PCM_U16BE,         pcm_u16be);
    REGISTER_ENCDEC (PCM_U16LE,         pcm_u16le);
    REGISTER_ENCDEC (PCM_U24BE,         pcm_u24be);
    REGISTER_ENCDEC (PCM_U24LE,         pcm_u24le);
    REGISTER_ENCDEC (PCM_U32BE,         pcm_u32be);
    REGISTER_ENCDEC (PCM_U32LE,         pcm_u32le);
    REGISTER_DECODER(PCM_ZORK,          pcm_zork);

    /* DPCM codecs */
    REGISTER_DECODER(INTERPLAY_DPCM,    interplay_dpcm);
    REGISTER_ENCDEC (ROQ_DPCM,          roq_dpcm);
    REGISTER_DECODER(SOL_DPCM,          sol_dpcm);
    REGISTER_DECODER(XAN_DPCM,          xan_dpcm);

    /* ADPCM codecs */
    REGISTER_DECODER(ADPCM_4XM,         adpcm_4xm);
    REGISTER_ENCDEC (ADPCM_ADX,         adpcm_adx);
    REGISTER_DECODER(ADPCM_AFC,         adpcm_afc);
    REGISTER_DECODER(ADPCM_CT,          adpcm_ct);
    REGISTER_DECODER(ADPCM_DTK,         adpcm_dtk);
    REGISTER_DECODER(ADPCM_EA,          adpcm_ea);
    REGISTER_DECODER(ADPCM_EA_MAXIS_XA, adpcm_ea_maxis_xa);
    REGISTER_DECODER(ADPCM_EA_R1,       adpcm_ea_r1);
    REGISTER_DECODER(ADPCM_EA_R2,       adpcm_ea_r2);
    REGISTER_DECODER(ADPCM_EA_R3,       adpcm_ea_r3);
    REGISTER_DECODER(ADPCM_EA_XAS,      adpcm_ea_xas);
    REGISTER_ENCDEC (ADPCM_G722,        adpcm_g722);
    REGISTER_ENCDEC (ADPCM_G726,        adpcm_g726);
    REGISTER_DECODER(ADPCM_G726LE,      adpcm_g726le);
    REGISTER_DECODER(ADPCM_IMA_AMV,     adpcm_ima_amv);
    REGISTER_DECODER(ADPCM_IMA_APC,     adpcm_ima_apc);
    REGISTER_DECODER(ADPCM_IMA_DK3,     adpcm_ima_dk3);
    REGISTER_DECODER(ADPCM_IMA_DK4,     adpcm_ima_dk4);
    REGISTER_DECODER(ADPCM_IMA_EA_EACS, adpcm_ima_ea_eacs);
    REGISTER_DECODER(ADPCM_IMA_EA_SEAD, adpcm_ima_ea_sead);
    REGISTER_DECODER(ADPCM_IMA_ISS,     adpcm_ima_iss);
    REGISTER_DECODER(ADPCM_IMA_OKI,     adpcm_ima_oki);
    REGISTER_ENCDEC (ADPCM_IMA_QT,      adpcm_ima_qt);
    REGISTER_DECODER(ADPCM_IMA_RAD,     adpcm_ima_rad);
    REGISTER_DECODER(ADPCM_IMA_SMJPEG,  adpcm_ima_smjpeg);
    REGISTER_ENCDEC (ADPCM_IMA_WAV,     adpcm_ima_wav);
    REGISTER_DECODER(ADPCM_IMA_WS,      adpcm_ima_ws);
    REGISTER_ENCDEC (ADPCM_MS,          adpcm_ms);
    REGISTER_DECODER(ADPCM_SBPRO_2,     adpcm_sbpro_2);
    REGISTER_DECODER(ADPCM_SBPRO_3,     adpcm_sbpro_3);
    REGISTER_DECODER(ADPCM_SBPRO_4,     adpcm_sbpro_4);
    REGISTER_ENCDEC (ADPCM_SWF,         adpcm_swf);
    REGISTER_DECODER(ADPCM_THP,         adpcm_thp);
    REGISTER_DECODER(ADPCM_XA,          adpcm_xa);
    REGISTER_ENCDEC (ADPCM_YAMAHA,      adpcm_yamaha);
    REGISTER_DECODER(VIMA,              vima);

    /* subtitles */
    REGISTER_ENCDEC (SSA,               ssa);
    REGISTER_ENCDEC (ASS,               ass);
    REGISTER_ENCDEC (DVBSUB,            dvbsub);
    REGISTER_ENCDEC (DVDSUB,            dvdsub);
    REGISTER_DECODER(JACOSUB,           jacosub);
    REGISTER_DECODER(MICRODVD,          microdvd);
    REGISTER_ENCDEC (MOVTEXT,           movtext);
    REGISTER_DECODER(MPL2,              mpl2);
    REGISTER_DECODER(PGSSUB,            pgssub);
    REGISTER_DECODER(PJS,               pjs);
    REGISTER_DECODER(REALTEXT,          realtext);
    REGISTER_DECODER(SAMI,              sami);
    REGISTER_ENCDEC (SRT,               srt);
    REGISTER_ENCDEC (SUBRIP,            subrip);
    REGISTER_DECODER(SUBVIEWER,         subviewer);
    REGISTER_DECODER(SUBVIEWER1,        subviewer1);
    REGISTER_DECODER(TEXT,              text);
    REGISTER_DECODER(VPLAYER,           vplayer);
    REGISTER_DECODER(WEBVTT,            webvtt);
    REGISTER_ENCDEC (XSUB,              xsub);

    /* external libraries */
    REGISTER_DECODER(LIBCELT,           libcelt);
    REGISTER_ENCODER(LIBFAAC,           libfaac);
    REGISTER_ENCDEC (LIBFDK_AAC,        libfdk_aac);
    REGISTER_ENCDEC (LIBGSM,            libgsm);
    REGISTER_ENCDEC (LIBGSM_MS,         libgsm_ms);
    REGISTER_ENCDEC (LIBILBC,           libilbc);
    REGISTER_ENCODER(LIBMP3LAME,        libmp3lame);
    REGISTER_ENCDEC (LIBOPENCORE_AMRNB, libopencore_amrnb);
    REGISTER_DECODER(LIBOPENCORE_AMRWB, libopencore_amrwb);
    REGISTER_ENCDEC (LIBOPENJPEG,       libopenjpeg);
    REGISTER_ENCDEC (LIBOPUS,           libopus);
    REGISTER_ENCDEC (LIBSCHROEDINGER,   libschroedinger);
    REGISTER_ENCODER(LIBSHINE,          libshine);
    REGISTER_ENCDEC (LIBSPEEX,          libspeex);
    REGISTER_DECODER(LIBSTAGEFRIGHT_H264, libstagefright_h264);
    REGISTER_ENCODER(LIBTHEORA,         libtheora);
    REGISTER_ENCODER(LIBTWOLAME,        libtwolame);
    REGISTER_ENCDEC (LIBUTVIDEO,        libutvideo);
    REGISTER_ENCODER(LIBVO_AACENC,      libvo_aacenc);
    REGISTER_ENCODER(LIBVO_AMRWBENC,    libvo_amrwbenc);
    REGISTER_ENCDEC (LIBVORBIS,         libvorbis);
    REGISTER_ENCDEC (LIBVPX_VP8,        libvpx_vp8);
    REGISTER_ENCDEC (LIBVPX_VP9,        libvpx_vp9);
    REGISTER_ENCODER(LIBWAVPACK,        libwavpack);
    REGISTER_ENCODER(LIBX264,           libx264);
    REGISTER_ENCODER(LIBX264RGB,        libx264rgb);
    REGISTER_ENCODER(LIBXAVS,           libxavs);
    REGISTER_ENCODER(LIBXVID,           libxvid);
    REGISTER_DECODER(LIBZVBI_TELETEXT,  libzvbi_teletext);
    REGISTER_ENCODER(LIBAACPLUS,        libaacplus);

    /* text */
    REGISTER_DECODER(BINTEXT,           bintext);
    REGISTER_DECODER(XBIN,              xbin);
    REGISTER_DECODER(IDF,               idf);

    /* parsers */
    REGISTER_PARSER(AAC,                aac);
    REGISTER_PARSER(AAC_LATM,           aac_latm);
    REGISTER_PARSER(AC3,                ac3);
    REGISTER_PARSER(ADX,                adx);
    REGISTER_PARSER(BMP,                bmp);
    REGISTER_PARSER(CAVSVIDEO,          cavsvideo);
    REGISTER_PARSER(COOK,               cook);
    REGISTER_PARSER(DCA,                dca);
    REGISTER_PARSER(DIRAC,              dirac);
    REGISTER_PARSER(DNXHD,              dnxhd);
    REGISTER_PARSER(DPX,                dpx);
    REGISTER_PARSER(DVBSUB,             dvbsub);
    REGISTER_PARSER(DVDSUB,             dvdsub);
    REGISTER_PARSER(DVD_NAV,            dvd_nav);
    REGISTER_PARSER(FLAC,               flac);
    REGISTER_PARSER(GSM,                gsm);
    REGISTER_PARSER(H261,               h261);
    REGISTER_PARSER(H263,               h263);
    REGISTER_PARSER(H264,               h264);
    REGISTER_PARSER(HEVC,               hevc);
    REGISTER_PARSER(MJPEG,              mjpeg);
    REGISTER_PARSER(MLP,                mlp);
    REGISTER_PARSER(MPEG4VIDEO,         mpeg4video);
    REGISTER_PARSER(MPEGAUDIO,          mpegaudio);
    REGISTER_PARSER(MPEGVIDEO,          mpegvideo);
    REGISTER_PARSER(PNG,                png);
    REGISTER_PARSER(PNM,                pnm);
    REGISTER_PARSER(RV30,               rv30);
    REGISTER_PARSER(RV40,               rv40);
    REGISTER_PARSER(TAK,                tak);
    REGISTER_PARSER(VC1,                vc1);
    REGISTER_PARSER(VORBIS,             vorbis);
    REGISTER_PARSER(VP3,                vp3);
    REGISTER_PARSER(VP8,                vp8);

    /* bitstream filters */
    REGISTER_BSF(AAC_ADTSTOASC,         aac_adtstoasc);
    REGISTER_BSF(CHOMP,                 chomp);
    REGISTER_BSF(DUMP_EXTRADATA,        dump_extradata);
    REGISTER_BSF(H264_MP4TOANNEXB,      h264_mp4toannexb);
    REGISTER_BSF(IMX_DUMP_HEADER,       imx_dump_header);
    REGISTER_BSF(MJPEG2JPEG,            mjpeg2jpeg);
    REGISTER_BSF(MJPEGA_DUMP_HEADER,    mjpega_dump_header);
    REGISTER_BSF(MP3_HEADER_COMPRESS,   mp3_header_compress);
    REGISTER_BSF(MP3_HEADER_DECOMPRESS, mp3_header_decompress);
    REGISTER_BSF(MOV2TEXTSUB,           mov2textsub);
    REGISTER_BSF(NOISE,                 noise);
    REGISTER_BSF(REMOVE_EXTRADATA,      remove_extradata);
    REGISTER_BSF(TEXT2MOVSUB,           text2movsub);
}<|MERGE_RESOLUTION|>--- conflicted
+++ resolved
@@ -161,14 +161,11 @@
     REGISTER_DECODER(H263I,             h263i);
     REGISTER_ENCDEC (H263P,             h263p);
     REGISTER_DECODER(H264,              h264);
-<<<<<<< HEAD
     REGISTER_DECODER(H264_CRYSTALHD,    h264_crystalhd);
     REGISTER_DECODER(H264_VDA,          h264_vda);
     REGISTER_DECODER(H264_VDPAU,        h264_vdpau);
     REGISTER_DECODER(HEVC,              hevc);
-=======
     REGISTER_DECODER(HNM4_VIDEO,        hnm4_video);
->>>>>>> 9af7a852
     REGISTER_ENCDEC (HUFFYUV,           huffyuv);
     REGISTER_DECODER(IDCIN,             idcin);
     REGISTER_DECODER(IFF_BYTERUN1,      iff_byterun1);
