--- conflicted
+++ resolved
@@ -434,11 +434,7 @@
     .type           = AVMEDIA_TYPE_VIDEO,
     .id             = AV_CODEC_ID_JPEGLS,
     .init           = encode_init_ls,
-<<<<<<< HEAD
-    .close          = encode_close,
     .capabilities   = CODEC_CAP_FRAME_THREADS | CODEC_CAP_INTRA_ONLY,
-=======
->>>>>>> d6604b29
     .encode2        = encode_picture_ls,
     .pix_fmts       = (const enum AVPixelFormat[]) {
         AV_PIX_FMT_BGR24, AV_PIX_FMT_RGB24,
