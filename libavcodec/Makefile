--- conflicted
+++ resolved
@@ -22,20 +22,13 @@
        codec_desc.o                                                     \
        fmtconvert.o                                                     \
        imgconvert.o                                                     \
-<<<<<<< HEAD
-=======
-       log2_tab.o                                                       \
->>>>>>> b93b27ed
        mathtables.o                                                     \
        options.o                                                        \
        parser.o                                                         \
        raw.o                                                            \
-<<<<<<< HEAD
        rawdec.o                                                         \
        resample.o                                                       \
        resample2.o                                                      \
-=======
->>>>>>> b93b27ed
        utils.o                                                          \
 
 # parts needed for many different codecs
@@ -45,14 +38,8 @@
 OBJS-$(CONFIG_CRYSTALHD)               += crystalhd.o
 OBJS-$(CONFIG_DCT)                     += dct.o dct32_fixed.o dct32_float.o
 OBJS-$(CONFIG_DXVA2)                   += dxva2.o
-<<<<<<< HEAD
-OBJS-$(CONFIG_DSPUTIL)                 += dsputil.o faanidct.o \
-                                          simple_idct.o \
-                                          jrevdct.o
-=======
 OBJS-$(CONFIG_DSPUTIL)                 += dsputil.o faanidct.o          \
                                           simple_idct.o jrevdct.o
->>>>>>> b93b27ed
 OBJS-$(CONFIG_ENCODERS)                += faandct.o jfdctfst.o jfdctint.o
 OBJS-$(CONFIG_ERROR_RESILIENCE)        += error_resilience.o
 FFT-OBJS-$(CONFIG_HARDCODED_TABLES)    += cos_tables.o cos_fixed_tables.o
