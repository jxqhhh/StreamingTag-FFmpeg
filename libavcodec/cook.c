--- conflicted
+++ resolved
@@ -280,13 +280,8 @@
 static inline int decode_bytes(const uint8_t *inbuffer, uint8_t *out, int bytes)
 {
     static const uint32_t tab[4] = {
-<<<<<<< HEAD
-        AV_BE2NE32C(0x37c511f2U), AV_BE2NE32C(0xf237c511U),
-        AV_BE2NE32C(0x11f237c5U), AV_BE2NE32C(0xc511f237U),
-=======
         AV_BE2NE32C(0x37c511f2u), AV_BE2NE32C(0xf237c511u),
         AV_BE2NE32C(0x11f237c5u), AV_BE2NE32C(0xc511f237u),
->>>>>>> 0f53601a
     };
     int i, off;
     uint32_t c;
