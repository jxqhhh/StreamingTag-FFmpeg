/*
 * FFV1 decoder
 *
 * Copyright (c) 2003-2013 Michael Niedermayer <michaelni@gmx.at>
 *
 * This file is part of FFmpeg.
 *
 * FFmpeg is free software; you can redistribute it and/or
 * modify it under the terms of the GNU Lesser General Public
 * License as published by the Free Software Foundation; either
 * version 2.1 of the License, or (at your option) any later version.
 *
 * FFmpeg is distributed in the hope that it will be useful,
 * but WITHOUT ANY WARRANTY; without even the implied warranty of
 * MERCHANTABILITY or FITNESS FOR A PARTICULAR PURPOSE.  See the GNU
 * Lesser General Public License for more details.
 *
 * You should have received a copy of the GNU Lesser General Public
 * License along with FFmpeg; if not, write to the Free Software
 * Foundation, Inc., 51 Franklin Street, Fifth Floor, Boston, MA 02110-1301 USA
 */

/**
 * @file
 * FF Video Codec 1 (a lossless codec) decoder
 */

#include "libavutil/avassert.h"
#include "libavutil/crc.h"
#include "libavutil/opt.h"
#include "libavutil/imgutils.h"
#include "libavutil/pixdesc.h"
#include "libavutil/timer.h"
#include "avcodec.h"
#include "internal.h"
#include "get_bits.h"
#include "rangecoder.h"
#include "golomb.h"
#include "mathops.h"
#include "ffv1.h"

static inline av_flatten int get_symbol_inline(RangeCoder *c, uint8_t *state,
                                               int is_signed)
{
    if (get_rac(c, state + 0))
        return 0;
    else {
        int i, e, a;
        e = 0;
        while (get_rac(c, state + 1 + FFMIN(e, 9))) { // 1..10
            e++;
            if (e > 31)
                return AVERROR_INVALIDDATA;
        }

        a = 1;
        for (i = e - 1; i >= 0; i--)
            a += a + get_rac(c, state + 22 + FFMIN(i, 9));  // 22..31

        e = -(is_signed && get_rac(c, state + 11 + FFMIN(e, 10))); // 11..21
        return (a ^ e) - e;
    }
}

static av_noinline int get_symbol(RangeCoder *c, uint8_t *state, int is_signed)
{
    return get_symbol_inline(c, state, is_signed);
}

static inline int get_vlc_symbol(GetBitContext *gb, VlcState *const state,
                                 int bits)
{
    int k, i, v, ret;

    i = state->count;
    k = 0;
    while (i < state->error_sum) { // FIXME: optimize
        k++;
        i += i;
    }

    v = get_sr_golomb(gb, k, 12, bits);
    ff_dlog(NULL, "v:%d bias:%d error:%d drift:%d count:%d k:%d",
            v, state->bias, state->error_sum, state->drift, state->count, k);

#if 0 // JPEG LS
    if (k == 0 && 2 * state->drift <= -state->count)
        v ^= (-1);
#else
    v ^= ((2 * state->drift + state->count) >> 31);
#endif

    ret = fold(v + state->bias, bits);

    update_vlc_state(state, v);

    return ret;
}

static av_always_inline void decode_line(FFV1Context *s, int w,
                                         int16_t *sample[2],
                                         int plane_index, int bits)
{
    PlaneContext *const p = &s->plane[plane_index];
    RangeCoder *const c   = &s->c;
    int x;
    int run_count = 0;
    int run_mode  = 0;
    int run_index = s->run_index;

    if (s->slice_coding_mode == 1) {
        int i;
        for (x = 0; x < w; x++) {
            int v = 0;
            for (i=0; i<bits; i++) {
                uint8_t state = 128;
                v += v + get_rac(c, &state);
            }
            sample[1][x] = v;
        }
        return;
    }

    for (x = 0; x < w; x++) {
        int diff, context, sign;

        context = get_context(p, sample[1] + x, sample[0] + x, sample[1] + x);
        if (context < 0) {
            context = -context;
            sign    = 1;
        } else
            sign = 0;

        av_assert2(context < p->context_count);

        if (s->ac != AC_GOLOMB_RICE) {
            diff = get_symbol_inline(c, p->state[context], 1);
        } else {
            if (context == 0 && run_mode == 0)
                run_mode = 1;

            if (run_mode) {
                if (run_count == 0 && run_mode == 1) {
                    if (get_bits1(&s->gb)) {
                        run_count = 1 << ff_log2_run[run_index];
                        if (x + run_count <= w)
                            run_index++;
                    } else {
                        if (ff_log2_run[run_index])
                            run_count = get_bits(&s->gb, ff_log2_run[run_index]);
                        else
                            run_count = 0;
                        if (run_index)
                            run_index--;
                        run_mode = 2;
                    }
                }
                run_count--;
                if (run_count < 0) {
                    run_mode  = 0;
                    run_count = 0;
                    diff      = get_vlc_symbol(&s->gb, &p->vlc_state[context],
                                               bits);
                    if (diff >= 0)
                        diff++;
                } else
                    diff = 0;
            } else
                diff = get_vlc_symbol(&s->gb, &p->vlc_state[context], bits);

            ff_dlog(s->avctx, "count:%d index:%d, mode:%d, x:%d pos:%d\n",
                    run_count, run_index, run_mode, x, get_bits_count(&s->gb));
        }

        if (sign)
            diff = -diff;

        sample[1][x] = av_mod_uintp2(predict(sample[1] + x, sample[0] + x) + diff, bits);
    }
    s->run_index = run_index;
}

static void decode_plane(FFV1Context *s, uint8_t *src,
                         int w, int h, int stride, int plane_index)
{
    int x, y;
    int16_t *sample[2];
    sample[0] = s->sample_buffer + 3;
    sample[1] = s->sample_buffer + w + 6 + 3;

    s->run_index = 0;

    memset(s->sample_buffer, 0, 2 * (w + 6) * sizeof(*s->sample_buffer));

    for (y = 0; y < h; y++) {
        int16_t *temp = sample[0]; // FIXME: try a normal buffer

        sample[0] = sample[1];
        sample[1] = temp;

        sample[1][-1] = sample[0][0];
        sample[0][w]  = sample[0][w - 1];

// { START_TIMER
        if (s->avctx->bits_per_raw_sample <= 8) {
            decode_line(s, w, sample, plane_index, 8);
            for (x = 0; x < w; x++)
                src[x + stride * y] = sample[1][x];
        } else {
            decode_line(s, w, sample, plane_index, s->avctx->bits_per_raw_sample);
            if (s->packed_at_lsb) {
                for (x = 0; x < w; x++) {
                    ((uint16_t*)(src + stride*y))[x] = sample[1][x];
                }
            } else {
                for (x = 0; x < w; x++) {
                    ((uint16_t*)(src + stride*y))[x] = sample[1][x] << (16 - s->avctx->bits_per_raw_sample);
                }
            }
        }
// STOP_TIMER("decode-line") }
    }
}

static void decode_rgb_frame(FFV1Context *s, uint8_t *src[3], int w, int h, int stride[3])
{
    int x, y, p;
    int16_t *sample[4][2];
    int lbd    = s->avctx->bits_per_raw_sample <= 8;
    int bits   = s->avctx->bits_per_raw_sample > 0 ? s->avctx->bits_per_raw_sample : 8;
    int offset = 1 << bits;

    for (x = 0; x < 4; x++) {
        sample[x][0] = s->sample_buffer +  x * 2      * (w + 6) + 3;
        sample[x][1] = s->sample_buffer + (x * 2 + 1) * (w + 6) + 3;
    }

    s->run_index = 0;

    memset(s->sample_buffer, 0, 8 * (w + 6) * sizeof(*s->sample_buffer));

    for (y = 0; y < h; y++) {
        for (p = 0; p < 3 + s->transparency; p++) {
            int16_t *temp = sample[p][0]; // FIXME: try a normal buffer

            sample[p][0] = sample[p][1];
            sample[p][1] = temp;

            sample[p][1][-1]= sample[p][0][0  ];
            sample[p][0][ w]= sample[p][0][w-1];
            if (lbd && s->slice_coding_mode == 0)
                decode_line(s, w, sample[p], (p + 1)/2, 9);
            else
                decode_line(s, w, sample[p], (p + 1)/2, bits + (s->slice_coding_mode != 1));
        }
        for (x = 0; x < w; x++) {
            int g = sample[0][1][x];
            int b = sample[1][1][x];
            int r = sample[2][1][x];
            int a = sample[3][1][x];

            if (s->slice_coding_mode != 1) {
                b -= offset;
                r -= offset;
                g -= (b * s->slice_rct_by_coef + r * s->slice_rct_ry_coef) >> 2;
                b += g;
                r += g;
            }

            if (lbd)
                *((uint32_t*)(src[0] + x*4 + stride[0]*y)) = b + (g<<8) + (r<<16) + (a<<24);
            else {
                *((uint16_t*)(src[0] + x*2 + stride[0]*y)) = b;
                *((uint16_t*)(src[1] + x*2 + stride[1]*y)) = g;
                *((uint16_t*)(src[2] + x*2 + stride[2]*y)) = r;
            }
        }
    }
}

static int decode_slice_header(FFV1Context *f, FFV1Context *fs)
{
    RangeCoder *c = &fs->c;
    uint8_t state[CONTEXT_SIZE];
    unsigned ps, i, context_count;
    memset(state, 128, sizeof(state));

<<<<<<< HEAD
    av_assert0(f->version > 2);
=======
    if (fs->ac == AC_RANGE_CUSTOM_TAB) {
        for (i = 1; i < 256; i++) {
            fs->c.one_state[i]        = f->state_transition[i];
            fs->c.zero_state[256 - i] = 256 - fs->c.one_state[i];
        }
    }
>>>>>>> 4bb1070c

    fs->slice_x      =  get_symbol(c, state, 0)      * f->width ;
    fs->slice_y      =  get_symbol(c, state, 0)      * f->height;
    fs->slice_width  = (get_symbol(c, state, 0) + 1) * f->width  + fs->slice_x;
    fs->slice_height = (get_symbol(c, state, 0) + 1) * f->height + fs->slice_y;

    fs->slice_x /= f->num_h_slices;
    fs->slice_y /= f->num_v_slices;
    fs->slice_width  = fs->slice_width /f->num_h_slices - fs->slice_x;
    fs->slice_height = fs->slice_height/f->num_v_slices - fs->slice_y;
    if ((unsigned)fs->slice_width > f->width || (unsigned)fs->slice_height > f->height)
        return -1;
    if (    (unsigned)fs->slice_x + (uint64_t)fs->slice_width  > f->width
         || (unsigned)fs->slice_y + (uint64_t)fs->slice_height > f->height)
        return -1;

    for (i = 0; i < f->plane_count; i++) {
        PlaneContext * const p = &fs->plane[i];
        int idx = get_symbol(c, state, 0);
        if (idx >= (unsigned)f->quant_table_count) {
            av_log(f->avctx, AV_LOG_ERROR, "quant_table_index out of range\n");
            return -1;
        }
        p->quant_table_index = idx;
        memcpy(p->quant_table, f->quant_tables[idx], sizeof(p->quant_table));
        context_count = f->context_count[idx];

        if (p->context_count < context_count) {
            av_freep(&p->state);
            av_freep(&p->vlc_state);
        }
        p->context_count = context_count;
    }

    ps = get_symbol(c, state, 0);
    if (ps == 1) {
        f->cur->interlaced_frame = 1;
        f->cur->top_field_first  = 1;
    } else if (ps == 2) {
        f->cur->interlaced_frame = 1;
        f->cur->top_field_first  = 0;
    } else if (ps == 3) {
        f->cur->interlaced_frame = 0;
    }
    f->cur->sample_aspect_ratio.num = get_symbol(c, state, 0);
    f->cur->sample_aspect_ratio.den = get_symbol(c, state, 0);

    if (av_image_check_sar(f->width, f->height,
                           f->cur->sample_aspect_ratio) < 0) {
        av_log(f->avctx, AV_LOG_WARNING, "ignoring invalid SAR: %u/%u\n",
               f->cur->sample_aspect_ratio.num,
               f->cur->sample_aspect_ratio.den);
        f->cur->sample_aspect_ratio = (AVRational){ 0, 1 };
    }

    if (fs->version > 3) {
        fs->slice_reset_contexts = get_rac(c, state);
        fs->slice_coding_mode = get_symbol(c, state, 0);
        if (fs->slice_coding_mode != 1) {
            fs->slice_rct_by_coef = get_symbol(c, state, 0);
            fs->slice_rct_ry_coef = get_symbol(c, state, 0);
            if ((uint64_t)fs->slice_rct_by_coef + (uint64_t)fs->slice_rct_ry_coef > 4) {
                av_log(f->avctx, AV_LOG_ERROR, "slice_rct_y_coef out of range\n");
                return AVERROR_INVALIDDATA;
            }
        }
    }

    return 0;
}

static int decode_slice(AVCodecContext *c, void *arg)
{
    FFV1Context *fs   = *(void **)arg;
    FFV1Context *f    = fs->avctx->priv_data;
    int width, height, x, y, ret;
    const int ps      = av_pix_fmt_desc_get(c->pix_fmt)->comp[0].step;
    AVFrame * const p = f->cur;
    int i, si;

    for( si=0; fs != f->slice_context[si]; si ++)
        ;

    if(f->fsrc && !p->key_frame)
        ff_thread_await_progress(&f->last_picture, si, 0);

    if(f->fsrc && !p->key_frame) {
        FFV1Context *fssrc = f->fsrc->slice_context[si];
        FFV1Context *fsdst = f->slice_context[si];
        av_assert1(fsdst->plane_count == fssrc->plane_count);
        av_assert1(fsdst == fs);

        if (!p->key_frame)
            fsdst->slice_damaged |= fssrc->slice_damaged;

        for (i = 0; i < f->plane_count; i++) {
            PlaneContext *psrc = &fssrc->plane[i];
            PlaneContext *pdst = &fsdst->plane[i];

            av_free(pdst->state);
            av_free(pdst->vlc_state);
            memcpy(pdst, psrc, sizeof(*pdst));
            pdst->state = NULL;
            pdst->vlc_state = NULL;

            if (fssrc->ac) {
                pdst->state = av_malloc_array(CONTEXT_SIZE,  psrc->context_count);
                memcpy(pdst->state, psrc->state, CONTEXT_SIZE * psrc->context_count);
            } else {
                pdst->vlc_state = av_malloc_array(sizeof(*pdst->vlc_state), psrc->context_count);
                memcpy(pdst->vlc_state, psrc->vlc_state, sizeof(*pdst->vlc_state) * psrc->context_count);
            }
        }
    }

    fs->slice_rct_by_coef = 1;
    fs->slice_rct_ry_coef = 1;

    if (f->version > 2) {
        if (ff_ffv1_init_slice_state(f, fs) < 0)
            return AVERROR(ENOMEM);
        if (decode_slice_header(f, fs) < 0) {
            fs->slice_x = fs->slice_y = fs->slice_height = fs->slice_width = 0;
            fs->slice_damaged = 1;
            return AVERROR_INVALIDDATA;
        }
    }
    if ((ret = ff_ffv1_init_slice_state(f, fs)) < 0)
        return ret;
    if (f->cur->key_frame || fs->slice_reset_contexts)
        ff_ffv1_clear_slice_state(f, fs);

    width  = fs->slice_width;
    height = fs->slice_height;
    x      = fs->slice_x;
    y      = fs->slice_y;

<<<<<<< HEAD
    if (!fs->ac) {
        if (f->version == 3 && f->micro_version > 1 || f->version > 3)
=======
    if (fs->ac == AC_GOLOMB_RICE) {
        if (f->version == 3 && f->minor_version > 1 || f->version > 3)
>>>>>>> 4bb1070c
            get_rac(&fs->c, (uint8_t[]) { 129 });
        fs->ac_byte_count = f->version > 2 || (!x && !y) ? fs->c.bytestream - fs->c.bytestream_start - 1 : 0;
        init_get_bits(&fs->gb,
                      fs->c.bytestream_start + fs->ac_byte_count,
                      (fs->c.bytestream_end - fs->c.bytestream_start - fs->ac_byte_count) * 8);
    }

    av_assert1(width && height);
    if (f->colorspace == 0) {
        const int chroma_width  = FF_CEIL_RSHIFT(width,  f->chroma_h_shift);
        const int chroma_height = FF_CEIL_RSHIFT(height, f->chroma_v_shift);
        const int cx            = x >> f->chroma_h_shift;
        const int cy            = y >> f->chroma_v_shift;
        decode_plane(fs, p->data[0] + ps*x + y*p->linesize[0], width, height, p->linesize[0], 0);

        if (f->chroma_planes) {
            decode_plane(fs, p->data[1] + ps*cx+cy*p->linesize[1], chroma_width, chroma_height, p->linesize[1], 1);
            decode_plane(fs, p->data[2] + ps*cx+cy*p->linesize[2], chroma_width, chroma_height, p->linesize[2], 1);
        }
        if (fs->transparency)
            decode_plane(fs, p->data[3] + ps*x + y*p->linesize[3], width, height, p->linesize[3], (f->version >= 4 && !f->chroma_planes) ? 1 : 2);
    } else {
        uint8_t *planes[3] = { p->data[0] + ps * x + y * p->linesize[0],
                               p->data[1] + ps * x + y * p->linesize[1],
                               p->data[2] + ps * x + y * p->linesize[2] };
        decode_rgb_frame(fs, planes, width, height, p->linesize);
    }
    if (fs->ac != AC_GOLOMB_RICE && f->version > 2) {
        int v;
        get_rac(&fs->c, (uint8_t[]) { 129 });
        v = fs->c.bytestream_end - fs->c.bytestream - 2 - 5*f->ec;
        if (v) {
            av_log(f->avctx, AV_LOG_ERROR, "bytestream end mismatching by %d\n", v);
            fs->slice_damaged = 1;
        }
    }

    emms_c();

    ff_thread_report_progress(&f->picture, si, 0);

    return 0;
}

static int read_quant_table(RangeCoder *c, int16_t *quant_table, int scale)
{
    int v;
    int i = 0;
    uint8_t state[CONTEXT_SIZE];

    memset(state, 128, sizeof(state));

    for (v = 0; i < 128; v++) {
        unsigned len = get_symbol(c, state, 0) + 1;

        if (len > 128 - i || !len)
            return AVERROR_INVALIDDATA;

        while (len--) {
            quant_table[i] = scale * v;
            i++;
        }
    }

    for (i = 1; i < 128; i++)
        quant_table[256 - i] = -quant_table[i];
    quant_table[128] = -quant_table[127];

    return 2 * v - 1;
}

static int read_quant_tables(RangeCoder *c,
                             int16_t quant_table[MAX_CONTEXT_INPUTS][256])
{
    int i;
    int context_count = 1;

    for (i = 0; i < 5; i++) {
        int ret = read_quant_table(c, quant_table[i], context_count);
        if (ret < 0)
            return ret;
        context_count *= ret;
        if (context_count > 32768U) {
            return AVERROR_INVALIDDATA;
        }
    }
    return (context_count + 1) / 2;
}

static int read_extra_header(FFV1Context *f)
{
    RangeCoder *const c = &f->c;
    uint8_t state[CONTEXT_SIZE];
    int i, j, k, ret;
    uint8_t state2[32][CONTEXT_SIZE];
    unsigned crc = 0;

    memset(state2, 128, sizeof(state2));
    memset(state, 128, sizeof(state));

    ff_init_range_decoder(c, f->avctx->extradata, f->avctx->extradata_size);
    ff_build_rac_states(c, 0.05 * (1LL << 32), 256 - 8);

    f->version = get_symbol(c, state, 0);
    if (f->version < 2) {
        av_log(f->avctx, AV_LOG_ERROR, "Invalid version in global header\n");
        return AVERROR_INVALIDDATA;
    }
    if (f->version > 2) {
        c->bytestream_end -= 4;
        f->micro_version = get_symbol(c, state, 0);
        if (f->micro_version < 0)
            return AVERROR_INVALIDDATA;
    }
<<<<<<< HEAD
    f->ac = f->avctx->coder_type = get_symbol(c, state, 0);
    if (f->ac > 1) {
=======
    f->ac = get_symbol(c, state, 0);

    if (f->ac == AC_RANGE_CUSTOM_TAB) {
>>>>>>> 4bb1070c
        for (i = 1; i < 256; i++)
            f->state_transition[i] = get_symbol(c, state, 1) + c->one_state[i];
    }

    f->colorspace                 = get_symbol(c, state, 0); //YUV cs type
    f->avctx->bits_per_raw_sample = get_symbol(c, state, 0);
    f->chroma_planes              = get_rac(c, state);
    f->chroma_h_shift             = get_symbol(c, state, 0);
    f->chroma_v_shift             = get_symbol(c, state, 0);
    f->transparency               = get_rac(c, state);
    f->plane_count                = 1 + (f->chroma_planes || f->version<4) + f->transparency;
    f->num_h_slices               = 1 + get_symbol(c, state, 0);
    f->num_v_slices               = 1 + get_symbol(c, state, 0);

    if (f->chroma_h_shift > 4U || f->chroma_v_shift > 4U) {
        av_log(f->avctx, AV_LOG_ERROR, "chroma shift parameters %d %d are invalid\n",
               f->chroma_h_shift, f->chroma_v_shift);
        return AVERROR_INVALIDDATA;
    }

    if (f->num_h_slices > (unsigned)f->width  || !f->num_h_slices ||
        f->num_v_slices > (unsigned)f->height || !f->num_v_slices
       ) {
        av_log(f->avctx, AV_LOG_ERROR, "slice count invalid\n");
        return AVERROR_INVALIDDATA;
    }

    f->quant_table_count = get_symbol(c, state, 0);
    if (f->quant_table_count > (unsigned)MAX_QUANT_TABLES || !f->quant_table_count) {
        av_log(f->avctx, AV_LOG_ERROR, "quant table count %d is invalid\n", f->quant_table_count);
        f->quant_table_count = 0;
        return AVERROR_INVALIDDATA;
    }

    for (i = 0; i < f->quant_table_count; i++) {
        f->context_count[i] = read_quant_tables(c, f->quant_tables[i]);
        if (f->context_count[i] < 0) {
            av_log(f->avctx, AV_LOG_ERROR, "read_quant_table error\n");
            return AVERROR_INVALIDDATA;
        }
    }
    if ((ret = ff_ffv1_allocate_initial_states(f)) < 0)
        return ret;

    for (i = 0; i < f->quant_table_count; i++)
        if (get_rac(c, state)) {
            for (j = 0; j < f->context_count[i]; j++)
                for (k = 0; k < CONTEXT_SIZE; k++) {
                    int pred = j ? f->initial_states[i][j - 1][k] : 128;
                    f->initial_states[i][j][k] =
                        (pred + get_symbol(c, state2[k], 1)) & 0xFF;
                }
        }

    if (f->version > 2) {
        f->ec = get_symbol(c, state, 0);
        if (f->micro_version > 2)
            f->intra = get_symbol(c, state, 0);
    }

    if (f->version > 2) {
        unsigned v;
        v = av_crc(av_crc_get_table(AV_CRC_32_IEEE), 0,
                   f->avctx->extradata, f->avctx->extradata_size);
        if (v || f->avctx->extradata_size < 4) {
            av_log(f->avctx, AV_LOG_ERROR, "CRC mismatch %X!\n", v);
            return AVERROR_INVALIDDATA;
        }
        crc = AV_RB32(f->avctx->extradata + f->avctx->extradata_size - 4);
    }

    if (f->avctx->debug & FF_DEBUG_PICT_INFO)
        av_log(f->avctx, AV_LOG_DEBUG,
               "global: ver:%d.%d, coder:%d, colorspace: %d bpr:%d chroma:%d(%d:%d), alpha:%d slices:%dx%d qtabs:%d ec:%d intra:%d CRC:0x%08X\n",
               f->version, f->micro_version,
               f->ac,
               f->colorspace,
               f->avctx->bits_per_raw_sample,
               f->chroma_planes, f->chroma_h_shift, f->chroma_v_shift,
               f->transparency,
               f->num_h_slices, f->num_v_slices,
               f->quant_table_count,
               f->ec,
               f->intra,
               crc
              );
    return 0;
}

static int read_header(FFV1Context *f)
{
    uint8_t state[CONTEXT_SIZE];
    int i, j, context_count = -1; //-1 to avoid warning
    RangeCoder *const c = &f->slice_context[0]->c;

    memset(state, 128, sizeof(state));

    if (f->version < 2) {
        int chroma_planes, chroma_h_shift, chroma_v_shift, transparency, colorspace, bits_per_raw_sample;
        unsigned v= get_symbol(c, state, 0);
        if (v >= 2) {
            av_log(f->avctx, AV_LOG_ERROR, "invalid version %d in ver01 header\n", v);
            return AVERROR_INVALIDDATA;
        }
        f->version = v;
<<<<<<< HEAD
        f->ac      = f->avctx->coder_type = get_symbol(c, state, 0);
        if (f->ac > 1) {
=======

        f->ac = get_symbol(c, state, 0);

        if (f->ac == AC_RANGE_CUSTOM_TAB) {
>>>>>>> 4bb1070c
            for (i = 1; i < 256; i++)
                f->state_transition[i] = get_symbol(c, state, 1) + c->one_state[i];
        }

        colorspace          = get_symbol(c, state, 0); //YUV cs type
        bits_per_raw_sample = f->version > 0 ? get_symbol(c, state, 0) : f->avctx->bits_per_raw_sample;
        chroma_planes       = get_rac(c, state);
        chroma_h_shift      = get_symbol(c, state, 0);
        chroma_v_shift      = get_symbol(c, state, 0);
        transparency        = get_rac(c, state);
        if (colorspace == 0 && f->avctx->skip_alpha)
            transparency = 0;

        if (f->plane_count) {
            if (colorspace          != f->colorspace                 ||
                bits_per_raw_sample != f->avctx->bits_per_raw_sample ||
                chroma_planes       != f->chroma_planes              ||
                chroma_h_shift      != f->chroma_h_shift             ||
                chroma_v_shift      != f->chroma_v_shift             ||
                transparency        != f->transparency) {
                av_log(f->avctx, AV_LOG_ERROR, "Invalid change of global parameters\n");
                return AVERROR_INVALIDDATA;
            }
        }

        if (chroma_h_shift > 4U || chroma_v_shift > 4U) {
            av_log(f->avctx, AV_LOG_ERROR, "chroma shift parameters %d %d are invalid\n",
                   chroma_h_shift, chroma_v_shift);
            return AVERROR_INVALIDDATA;
        }

        f->colorspace                 = colorspace;
        f->avctx->bits_per_raw_sample = bits_per_raw_sample;
        f->chroma_planes              = chroma_planes;
        f->chroma_h_shift             = chroma_h_shift;
        f->chroma_v_shift             = chroma_v_shift;
        f->transparency               = transparency;

        f->plane_count    = 2 + f->transparency;
    }

    if (f->colorspace == 0) {
        if (!f->transparency && !f->chroma_planes) {
            if (f->avctx->bits_per_raw_sample <= 8)
                f->avctx->pix_fmt = AV_PIX_FMT_GRAY8;
            else
                f->avctx->pix_fmt = AV_PIX_FMT_GRAY16;
        } else if (f->avctx->bits_per_raw_sample<=8 && !f->transparency) {
            switch(16 * f->chroma_h_shift + f->chroma_v_shift) {
            case 0x00: f->avctx->pix_fmt = AV_PIX_FMT_YUV444P; break;
            case 0x01: f->avctx->pix_fmt = AV_PIX_FMT_YUV440P; break;
            case 0x10: f->avctx->pix_fmt = AV_PIX_FMT_YUV422P; break;
            case 0x11: f->avctx->pix_fmt = AV_PIX_FMT_YUV420P; break;
            case 0x20: f->avctx->pix_fmt = AV_PIX_FMT_YUV411P; break;
            case 0x22: f->avctx->pix_fmt = AV_PIX_FMT_YUV410P; break;
            }
        } else if (f->avctx->bits_per_raw_sample <= 8 && f->transparency) {
            switch(16*f->chroma_h_shift + f->chroma_v_shift) {
            case 0x00: f->avctx->pix_fmt = AV_PIX_FMT_YUVA444P; break;
            case 0x10: f->avctx->pix_fmt = AV_PIX_FMT_YUVA422P; break;
            case 0x11: f->avctx->pix_fmt = AV_PIX_FMT_YUVA420P; break;
            }
        } else if (f->avctx->bits_per_raw_sample == 9 && !f->transparency) {
            f->packed_at_lsb = 1;
            switch(16 * f->chroma_h_shift + f->chroma_v_shift) {
            case 0x00: f->avctx->pix_fmt = AV_PIX_FMT_YUV444P9; break;
            case 0x10: f->avctx->pix_fmt = AV_PIX_FMT_YUV422P9; break;
            case 0x11: f->avctx->pix_fmt = AV_PIX_FMT_YUV420P9; break;
            }
        } else if (f->avctx->bits_per_raw_sample == 9 && f->transparency) {
            f->packed_at_lsb = 1;
            switch(16 * f->chroma_h_shift + f->chroma_v_shift) {
            case 0x00: f->avctx->pix_fmt = AV_PIX_FMT_YUVA444P9; break;
            case 0x10: f->avctx->pix_fmt = AV_PIX_FMT_YUVA422P9; break;
            case 0x11: f->avctx->pix_fmt = AV_PIX_FMT_YUVA420P9; break;
            }
        } else if (f->avctx->bits_per_raw_sample == 10 && !f->transparency) {
            f->packed_at_lsb = 1;
            switch(16 * f->chroma_h_shift + f->chroma_v_shift) {
            case 0x00: f->avctx->pix_fmt = AV_PIX_FMT_YUV444P10; break;
            case 0x10: f->avctx->pix_fmt = AV_PIX_FMT_YUV422P10; break;
            case 0x11: f->avctx->pix_fmt = AV_PIX_FMT_YUV420P10; break;
            }
        } else if (f->avctx->bits_per_raw_sample == 10 && f->transparency) {
            f->packed_at_lsb = 1;
            switch(16 * f->chroma_h_shift + f->chroma_v_shift) {
            case 0x00: f->avctx->pix_fmt = AV_PIX_FMT_YUVA444P10; break;
            case 0x10: f->avctx->pix_fmt = AV_PIX_FMT_YUVA422P10; break;
            case 0x11: f->avctx->pix_fmt = AV_PIX_FMT_YUVA420P10; break;
            }
        } else if (f->avctx->bits_per_raw_sample == 16 && !f->transparency){
            switch(16 * f->chroma_h_shift + f->chroma_v_shift) {
            case 0x00: f->avctx->pix_fmt = AV_PIX_FMT_YUV444P16; break;
            case 0x10: f->avctx->pix_fmt = AV_PIX_FMT_YUV422P16; break;
            case 0x11: f->avctx->pix_fmt = AV_PIX_FMT_YUV420P16; break;
            }
        } else if (f->avctx->bits_per_raw_sample == 16 && f->transparency){
            switch(16 * f->chroma_h_shift + f->chroma_v_shift) {
            case 0x00: f->avctx->pix_fmt = AV_PIX_FMT_YUVA444P16; break;
            case 0x10: f->avctx->pix_fmt = AV_PIX_FMT_YUVA422P16; break;
            case 0x11: f->avctx->pix_fmt = AV_PIX_FMT_YUVA420P16; break;
            }
        }
    } else if (f->colorspace == 1) {
        if (f->chroma_h_shift || f->chroma_v_shift) {
            av_log(f->avctx, AV_LOG_ERROR,
                   "chroma subsampling not supported in this colorspace\n");
            return AVERROR(ENOSYS);
        }
        if (     f->avctx->bits_per_raw_sample ==  9)
            f->avctx->pix_fmt = AV_PIX_FMT_GBRP9;
        else if (f->avctx->bits_per_raw_sample == 10)
            f->avctx->pix_fmt = AV_PIX_FMT_GBRP10;
        else if (f->avctx->bits_per_raw_sample == 12)
            f->avctx->pix_fmt = AV_PIX_FMT_GBRP12;
        else if (f->avctx->bits_per_raw_sample == 14)
            f->avctx->pix_fmt = AV_PIX_FMT_GBRP14;
        else
        if (f->transparency) f->avctx->pix_fmt = AV_PIX_FMT_RGB32;
        else                 f->avctx->pix_fmt = AV_PIX_FMT_0RGB32;
    } else {
        av_log(f->avctx, AV_LOG_ERROR, "colorspace not supported\n");
        return AVERROR(ENOSYS);
    }
    if (f->avctx->pix_fmt == AV_PIX_FMT_NONE) {
        av_log(f->avctx, AV_LOG_ERROR, "format not supported\n");
        return AVERROR(ENOSYS);
    }

    ff_dlog(f->avctx, "%d %d %d\n",
            f->chroma_h_shift, f->chroma_v_shift, f->avctx->pix_fmt);
    if (f->version < 2) {
        context_count = read_quant_tables(c, f->quant_table);
        if (context_count < 0) {
            av_log(f->avctx, AV_LOG_ERROR, "read_quant_table error\n");
            return AVERROR_INVALIDDATA;
        }
        f->slice_count = f->max_slice_count;
    } else if (f->version < 3) {
        f->slice_count = get_symbol(c, state, 0);
    } else {
        const uint8_t *p = c->bytestream_end;
        for (f->slice_count = 0;
             f->slice_count < MAX_SLICES && 3 < p - c->bytestream_start;
             f->slice_count++) {
            int trailer = 3 + 5*!!f->ec;
            int size = AV_RB24(p-trailer);
            if (size + trailer > p - c->bytestream_start)
                break;
            p -= size + trailer;
        }
    }
    if (f->slice_count > (unsigned)MAX_SLICES || f->slice_count <= 0 || f->slice_count > f->max_slice_count) {
        av_log(f->avctx, AV_LOG_ERROR, "slice count %d is invalid (max=%d)\n", f->slice_count, f->max_slice_count);
        return AVERROR_INVALIDDATA;
    }

    for (j = 0; j < f->slice_count; j++) {
        FFV1Context *fs = f->slice_context[j];
        fs->ac            = f->ac;
        fs->packed_at_lsb = f->packed_at_lsb;

        fs->slice_damaged = 0;

        if (f->version == 2) {
            fs->slice_x      =  get_symbol(c, state, 0)      * f->width ;
            fs->slice_y      =  get_symbol(c, state, 0)      * f->height;
            fs->slice_width  = (get_symbol(c, state, 0) + 1) * f->width  + fs->slice_x;
            fs->slice_height = (get_symbol(c, state, 0) + 1) * f->height + fs->slice_y;

            fs->slice_x     /= f->num_h_slices;
            fs->slice_y     /= f->num_v_slices;
            fs->slice_width  = fs->slice_width  / f->num_h_slices - fs->slice_x;
            fs->slice_height = fs->slice_height / f->num_v_slices - fs->slice_y;
            if ((unsigned)fs->slice_width  > f->width ||
                (unsigned)fs->slice_height > f->height)
                return AVERROR_INVALIDDATA;
            if (   (unsigned)fs->slice_x + (uint64_t)fs->slice_width  > f->width
                || (unsigned)fs->slice_y + (uint64_t)fs->slice_height > f->height)
                return AVERROR_INVALIDDATA;
        }

        for (i = 0; i < f->plane_count; i++) {
            PlaneContext *const p = &fs->plane[i];

            if (f->version == 2) {
                int idx = get_symbol(c, state, 0);
                if (idx > (unsigned)f->quant_table_count) {
                    av_log(f->avctx, AV_LOG_ERROR,
                           "quant_table_index out of range\n");
                    return AVERROR_INVALIDDATA;
                }
                p->quant_table_index = idx;
                memcpy(p->quant_table, f->quant_tables[idx],
                       sizeof(p->quant_table));
                context_count = f->context_count[idx];
            } else {
                memcpy(p->quant_table, f->quant_table, sizeof(p->quant_table));
            }

            if (f->version <= 2) {
                av_assert0(context_count >= 0);
                if (p->context_count < context_count) {
                    av_freep(&p->state);
                    av_freep(&p->vlc_state);
                }
                p->context_count = context_count;
            }
        }
    }
    return 0;
}

static av_cold int decode_init(AVCodecContext *avctx)
{
    FFV1Context *f = avctx->priv_data;
    int ret;

    if ((ret = ff_ffv1_common_init(avctx)) < 0)
        return ret;

    if (avctx->extradata && (ret = read_extra_header(f)) < 0)
        return ret;

    if ((ret = ff_ffv1_init_slice_contexts(f)) < 0)
        return ret;

    avctx->internal->allocate_progress = 1;

    return 0;
}

static int decode_frame(AVCodecContext *avctx, void *data, int *got_frame, AVPacket *avpkt)
{
    uint8_t *buf        = avpkt->data;
    int buf_size        = avpkt->size;
    FFV1Context *f      = avctx->priv_data;
    RangeCoder *const c = &f->slice_context[0]->c;
    int i, ret;
    uint8_t keystate = 128;
    uint8_t *buf_p;
    AVFrame *p;

    if (f->last_picture.f)
        ff_thread_release_buffer(avctx, &f->last_picture);
    FFSWAP(ThreadFrame, f->picture, f->last_picture);

    f->cur = p = f->picture.f;

    if (f->version < 3 && avctx->field_order > AV_FIELD_PROGRESSIVE) {
        /* we have interlaced material flagged in container */
        p->interlaced_frame = 1;
        if (avctx->field_order == AV_FIELD_TT || avctx->field_order == AV_FIELD_TB)
            p->top_field_first = 1;
    }

    f->avctx = avctx;
    ff_init_range_decoder(c, buf, buf_size);
    ff_build_rac_states(c, 0.05 * (1LL << 32), 256 - 8);

    p->pict_type = AV_PICTURE_TYPE_I; //FIXME I vs. P
    if (get_rac(c, &keystate)) {
        p->key_frame    = 1;
        f->key_frame_ok = 0;
        if ((ret = read_header(f)) < 0)
            return ret;
        f->key_frame_ok = 1;
    } else {
        if (!f->key_frame_ok) {
            av_log(avctx, AV_LOG_ERROR,
                   "Cannot decode non-keyframe without valid keyframe\n");
            return AVERROR_INVALIDDATA;
        }
        p->key_frame = 0;
    }

    if ((ret = ff_thread_get_buffer(avctx, &f->picture, AV_GET_BUFFER_FLAG_REF)) < 0)
        return ret;

    if (avctx->debug & FF_DEBUG_PICT_INFO)
        av_log(avctx, AV_LOG_DEBUG, "ver:%d keyframe:%d coder:%d ec:%d slices:%d bps:%d\n",
               f->version, p->key_frame, f->ac, f->ec, f->slice_count, f->avctx->bits_per_raw_sample);

    ff_thread_finish_setup(avctx);

    buf_p = buf + buf_size;
    for (i = f->slice_count - 1; i >= 0; i--) {
        FFV1Context *fs = f->slice_context[i];
        int trailer = 3 + 5*!!f->ec;
        int v;

        if (i || f->version > 2) v = AV_RB24(buf_p-trailer) + trailer;
        else                     v = buf_p - c->bytestream_start;
        if (buf_p - c->bytestream_start < v) {
            av_log(avctx, AV_LOG_ERROR, "Slice pointer chain broken\n");
            ff_thread_report_progress(&f->picture, INT_MAX, 0);
            return AVERROR_INVALIDDATA;
        }
        buf_p -= v;

        if (f->ec) {
            unsigned crc = av_crc(av_crc_get_table(AV_CRC_32_IEEE), 0, buf_p, v);
            if (crc) {
                int64_t ts = avpkt->pts != AV_NOPTS_VALUE ? avpkt->pts : avpkt->dts;
                av_log(f->avctx, AV_LOG_ERROR, "CRC mismatch %X!", crc);
                if (ts != AV_NOPTS_VALUE && avctx->pkt_timebase.num) {
                    av_log(f->avctx, AV_LOG_ERROR, "at %f seconds\n", ts*av_q2d(avctx->pkt_timebase));
                } else if (ts != AV_NOPTS_VALUE) {
                    av_log(f->avctx, AV_LOG_ERROR, "at %"PRId64"\n", ts);
                } else {
                    av_log(f->avctx, AV_LOG_ERROR, "\n");
                }
                fs->slice_damaged = 1;
            }
            if (avctx->debug & FF_DEBUG_PICT_INFO) {
                av_log(avctx, AV_LOG_DEBUG, "slice %d, CRC: 0x%08X\n", i, AV_RB32(buf_p + v - 4));
            }
        }

        if (i) {
            ff_init_range_decoder(&fs->c, buf_p, v);
        } else
            fs->c.bytestream_end = buf_p + v;

        fs->avctx = avctx;
        fs->cur = p;
    }

    avctx->execute(avctx,
                   decode_slice,
                   &f->slice_context[0],
                   NULL,
                   f->slice_count,
                   sizeof(void*));

    for (i = f->slice_count - 1; i >= 0; i--) {
        FFV1Context *fs = f->slice_context[i];
        int j;
        if (fs->slice_damaged && f->last_picture.f->data[0]) {
            const AVPixFmtDescriptor *desc = av_pix_fmt_desc_get(avctx->pix_fmt);
            const uint8_t *src[4];
            uint8_t *dst[4];
            ff_thread_await_progress(&f->last_picture, INT_MAX, 0);
            for (j = 0; j < 4; j++) {
                int pixshift = desc->comp[j].depth > 8;
                int sh = (j == 1 || j == 2) ? f->chroma_h_shift : 0;
                int sv = (j == 1 || j == 2) ? f->chroma_v_shift : 0;
                dst[j] = p->data[j] + p->linesize[j] *
                         (fs->slice_y >> sv) + ((fs->slice_x >> sh) << pixshift);
                src[j] = f->last_picture.f->data[j] + f->last_picture.f->linesize[j] *
                         (fs->slice_y >> sv) + ((fs->slice_x >> sh) << pixshift);
            }
            av_image_copy(dst, p->linesize, src,
                          f->last_picture.f->linesize,
                          avctx->pix_fmt,
                          fs->slice_width,
                          fs->slice_height);
        }
    }
    ff_thread_report_progress(&f->picture, INT_MAX, 0);

    f->picture_number++;

    if (f->last_picture.f)
        ff_thread_release_buffer(avctx, &f->last_picture);
    f->cur = NULL;
    if ((ret = av_frame_ref(data, f->picture.f)) < 0)
        return ret;

    *got_frame = 1;

    return buf_size;
}

#if HAVE_THREADS
static int init_thread_copy(AVCodecContext *avctx)
{
    FFV1Context *f = avctx->priv_data;
    int i, ret;

    f->picture.f      = NULL;
    f->last_picture.f = NULL;
    f->sample_buffer  = NULL;
    f->max_slice_count = 0;
    f->slice_count = 0;

    for (i = 0; i < f->quant_table_count; i++) {
        av_assert0(f->version > 1);
        f->initial_states[i] = av_memdup(f->initial_states[i],
                                         f->context_count[i] * sizeof(*f->initial_states[i]));
    }

    f->picture.f      = av_frame_alloc();
    f->last_picture.f = av_frame_alloc();

    if ((ret = ff_ffv1_init_slice_contexts(f)) < 0)
        return ret;

    return 0;
}
#endif

static void copy_fields(FFV1Context *fsdst, FFV1Context *fssrc, FFV1Context *fsrc)
{
    fsdst->version             = fsrc->version;
    fsdst->micro_version       = fsrc->micro_version;
    fsdst->chroma_planes       = fsrc->chroma_planes;
    fsdst->chroma_h_shift      = fsrc->chroma_h_shift;
    fsdst->chroma_v_shift      = fsrc->chroma_v_shift;
    fsdst->transparency        = fsrc->transparency;
    fsdst->plane_count         = fsrc->plane_count;
    fsdst->ac                  = fsrc->ac;
    fsdst->colorspace          = fsrc->colorspace;

    fsdst->ec                  = fsrc->ec;
    fsdst->intra               = fsrc->intra;
    fsdst->slice_damaged       = fssrc->slice_damaged;
    fsdst->key_frame_ok        = fsrc->key_frame_ok;

    fsdst->bits_per_raw_sample = fsrc->bits_per_raw_sample;
    fsdst->packed_at_lsb       = fsrc->packed_at_lsb;
    fsdst->slice_count         = fsrc->slice_count;
    if (fsrc->version<3){
        fsdst->slice_x             = fssrc->slice_x;
        fsdst->slice_y             = fssrc->slice_y;
        fsdst->slice_width         = fssrc->slice_width;
        fsdst->slice_height        = fssrc->slice_height;
    }
}

#if HAVE_THREADS
static int update_thread_context(AVCodecContext *dst, const AVCodecContext *src)
{
    FFV1Context *fsrc = src->priv_data;
    FFV1Context *fdst = dst->priv_data;
    int i, ret;

    if (dst == src)
        return 0;

    {
        ThreadFrame picture = fdst->picture, last_picture = fdst->last_picture;
        uint8_t (*initial_states[MAX_QUANT_TABLES])[32];
        struct FFV1Context *slice_context[MAX_SLICES];
        memcpy(initial_states, fdst->initial_states, sizeof(fdst->initial_states));
        memcpy(slice_context,  fdst->slice_context , sizeof(fdst->slice_context));

        memcpy(fdst, fsrc, sizeof(*fdst));
        memcpy(fdst->initial_states, initial_states, sizeof(fdst->initial_states));
        memcpy(fdst->slice_context,  slice_context , sizeof(fdst->slice_context));
        fdst->picture      = picture;
        fdst->last_picture = last_picture;
        for (i = 0; i<fdst->num_h_slices * fdst->num_v_slices; i++) {
            FFV1Context *fssrc = fsrc->slice_context[i];
            FFV1Context *fsdst = fdst->slice_context[i];
            copy_fields(fsdst, fssrc, fsrc);
        }
        av_assert0(!fdst->plane[0].state);
        av_assert0(!fdst->sample_buffer);
    }

    av_assert1(fdst->max_slice_count == fsrc->max_slice_count);


    ff_thread_release_buffer(dst, &fdst->picture);
    if (fsrc->picture.f->data[0]) {
        if ((ret = ff_thread_ref_frame(&fdst->picture, &fsrc->picture)) < 0)
            return ret;
    }

    fdst->fsrc = fsrc;

    return 0;
}
#endif

AVCodec ff_ffv1_decoder = {
    .name           = "ffv1",
    .long_name      = NULL_IF_CONFIG_SMALL("FFmpeg video codec #1"),
    .type           = AVMEDIA_TYPE_VIDEO,
    .id             = AV_CODEC_ID_FFV1,
    .priv_data_size = sizeof(FFV1Context),
    .init           = decode_init,
    .close          = ff_ffv1_close,
    .decode         = decode_frame,
    .init_thread_copy = ONLY_IF_THREADS_ENABLED(init_thread_copy),
    .update_thread_context = ONLY_IF_THREADS_ENABLED(update_thread_context),
    .capabilities   = AV_CODEC_CAP_DR1 /*| AV_CODEC_CAP_DRAW_HORIZ_BAND*/ |
                      AV_CODEC_CAP_FRAME_THREADS | AV_CODEC_CAP_SLICE_THREADS,
    .caps_internal  = FF_CODEC_CAP_INIT_CLEANUP
};<|MERGE_RESOLUTION|>--- conflicted
+++ resolved
@@ -285,16 +285,7 @@
     unsigned ps, i, context_count;
     memset(state, 128, sizeof(state));
 
-<<<<<<< HEAD
     av_assert0(f->version > 2);
-=======
-    if (fs->ac == AC_RANGE_CUSTOM_TAB) {
-        for (i = 1; i < 256; i++) {
-            fs->c.one_state[i]        = f->state_transition[i];
-            fs->c.zero_state[256 - i] = 256 - fs->c.one_state[i];
-        }
-    }
->>>>>>> 4bb1070c
 
     fs->slice_x      =  get_symbol(c, state, 0)      * f->width ;
     fs->slice_y      =  get_symbol(c, state, 0)      * f->height;
@@ -432,13 +423,8 @@
     x      = fs->slice_x;
     y      = fs->slice_y;
 
-<<<<<<< HEAD
-    if (!fs->ac) {
+    if (fs->ac == AC_GOLOMB_RICE) {
         if (f->version == 3 && f->micro_version > 1 || f->version > 3)
-=======
-    if (fs->ac == AC_GOLOMB_RICE) {
-        if (f->version == 3 && f->minor_version > 1 || f->version > 3)
->>>>>>> 4bb1070c
             get_rac(&fs->c, (uint8_t[]) { 129 });
         fs->ac_byte_count = f->version > 2 || (!x && !y) ? fs->c.bytestream - fs->c.bytestream_start - 1 : 0;
         init_get_bits(&fs->gb,
@@ -553,14 +539,9 @@
         if (f->micro_version < 0)
             return AVERROR_INVALIDDATA;
     }
-<<<<<<< HEAD
-    f->ac = f->avctx->coder_type = get_symbol(c, state, 0);
-    if (f->ac > 1) {
-=======
     f->ac = get_symbol(c, state, 0);
 
     if (f->ac == AC_RANGE_CUSTOM_TAB) {
->>>>>>> 4bb1070c
         for (i = 1; i < 256; i++)
             f->state_transition[i] = get_symbol(c, state, 1) + c->one_state[i];
     }
@@ -666,15 +647,9 @@
             return AVERROR_INVALIDDATA;
         }
         f->version = v;
-<<<<<<< HEAD
-        f->ac      = f->avctx->coder_type = get_symbol(c, state, 0);
-        if (f->ac > 1) {
-=======
-
         f->ac = get_symbol(c, state, 0);
 
         if (f->ac == AC_RANGE_CUSTOM_TAB) {
->>>>>>> 4bb1070c
             for (i = 1; i < 256; i++)
                 f->state_transition[i] = get_symbol(c, state, 1) + c->one_state[i];
         }
