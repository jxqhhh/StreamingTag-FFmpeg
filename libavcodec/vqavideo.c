--- conflicted
+++ resolved
@@ -190,12 +190,6 @@
     }
     s->next_codebook_buffer_index = 0;
 
-<<<<<<< HEAD
-    avcodec_get_frame_defaults(&s->frame);
-    s->frame.data[0] = NULL;
-
-=======
->>>>>>> 759001c5
     return 0;
 fail:
     av_freep(&s->codebook);
@@ -604,16 +598,8 @@
     AVFrame *frame = data;
     int res;
 
-<<<<<<< HEAD
-    if (s->frame.data[0])
-        avctx->release_buffer(avctx, &s->frame);
-
-    if ((res = ff_get_buffer(avctx, &s->frame)) < 0) {
+    if ((res = ff_get_buffer(avctx, frame, 0)) < 0) {
         av_log(s->avctx, AV_LOG_ERROR, "get_buffer() failed\n");
-=======
-    if ((res = ff_get_buffer(avctx, frame, 0)) < 0) {
-        av_log(s->avctx, AV_LOG_ERROR, "  VQA Video: get_buffer() failed\n");
->>>>>>> 759001c5
         return res;
     }
 
