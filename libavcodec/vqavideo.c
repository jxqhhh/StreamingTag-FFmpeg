/*
 * Westwood Studios VQA Video Decoder
 * Copyright (C) 2003 the ffmpeg project
 *
 * This file is part of FFmpeg.
 *
 * FFmpeg is free software; you can redistribute it and/or
 * modify it under the terms of the GNU Lesser General Public
 * License as published by the Free Software Foundation; either
 * version 2.1 of the License, or (at your option) any later version.
 *
 * FFmpeg is distributed in the hope that it will be useful,
 * but WITHOUT ANY WARRANTY; without even the implied warranty of
 * MERCHANTABILITY or FITNESS FOR A PARTICULAR PURPOSE.  See the GNU
 * Lesser General Public License for more details.
 *
 * You should have received a copy of the GNU Lesser General Public
 * License along with FFmpeg; if not, write to the Free Software
 * Foundation, Inc., 51 Franklin Street, Fifth Floor, Boston, MA 02110-1301 USA
 */

/**
 * @file
 * VQA Video Decoder
 * @author Mike Melanson (melanson@pcisys.net)
 * @see http://wiki.multimedia.cx/index.php?title=VQA
 *
 * The VQA video decoder outputs PAL8 or RGB555 colorspace data, depending
 * on the type of data in the file.
 *
 * This decoder needs the 42-byte VQHD header from the beginning
 * of the VQA file passed through the extradata field. The VQHD header
 * is laid out as:
 *
 *   bytes 0-3   chunk fourcc: 'VQHD'
 *   bytes 4-7   chunk size in big-endian format, should be 0x0000002A
 *   bytes 8-49  VQHD chunk data
 *
 * Bytes 8-49 are what this decoder expects to see.
 *
 * Briefly, VQA is a vector quantized animation format that operates in a
 * VGA palettized colorspace. It operates on pixel vectors (blocks)
 * of either 4x2 or 4x4 in size. Compressed VQA chunks can contain vector
 * codebooks, palette information, and code maps for rendering vectors onto
 * frames. Any of these components can also be compressed with a run-length
 * encoding (RLE) algorithm commonly referred to as "format80".
 *
 * VQA takes a novel approach to rate control. Each group of n frames
 * (usually, n = 8) relies on a different vector codebook. Rather than
 * transporting an entire codebook every 8th frame, the new codebook is
 * broken up into 8 pieces and sent along with the compressed video chunks
 * for each of the 8 frames preceding the 8 frames which require the
 * codebook. A full codebook is also sent on the very first frame of a
 * file. This is an interesting technique, although it makes random file
 * seeking difficult despite the fact that the frames are all intracoded.
 *
 * V1,2 VQA uses 12-bit codebook indexes. If the 12-bit indexes were
 * packed into bytes and then RLE compressed, bytewise, the results would
 * be poor. That is why the coding method divides each index into 2 parts,
 * the top 4 bits and the bottom 8 bits, then RL encodes the 4-bit pieces
 * together and the 8-bit pieces together. If most of the vectors are
 * clustered into one group of 256 vectors, most of the 4-bit index pieces
 * should be the same.
 */

#include <stdio.h>
#include <stdlib.h>
#include <string.h>

#include "libavutil/intreadwrite.h"
#include "libavutil/imgutils.h"
#include "avcodec.h"
#include "bytestream.h"
#include "internal.h"

#define PALETTE_COUNT 256
#define VQA_HEADER_SIZE 0x2A

/* allocate the maximum vector space, regardless of the file version:
 * (0xFF00 codebook vectors + 0x100 solid pixel vectors) * (4x4 pixels/block) */
#define MAX_CODEBOOK_VECTORS 0xFF00
#define SOLID_PIXEL_VECTORS 0x100
#define MAX_VECTORS (MAX_CODEBOOK_VECTORS + SOLID_PIXEL_VECTORS)
#define MAX_CODEBOOK_SIZE (MAX_VECTORS * 4 * 4)

#define CBF0_TAG MKBETAG('C', 'B', 'F', '0')
#define CBFZ_TAG MKBETAG('C', 'B', 'F', 'Z')
#define CBP0_TAG MKBETAG('C', 'B', 'P', '0')
#define CBPZ_TAG MKBETAG('C', 'B', 'P', 'Z')
#define CPL0_TAG MKBETAG('C', 'P', 'L', '0')
#define CPLZ_TAG MKBETAG('C', 'P', 'L', 'Z')
#define VPTZ_TAG MKBETAG('V', 'P', 'T', 'Z')

typedef struct VqaContext {

    AVCodecContext *avctx;
    AVFrame frame;
    GetByteContext gb;

    uint32_t palette[PALETTE_COUNT];

    int width;   /* width of a frame */
    int height;   /* height of a frame */
    int vector_width;  /* width of individual vector */
    int vector_height;  /* height of individual vector */
    int vqa_version;  /* this should be either 1, 2 or 3 */

    unsigned char *codebook;         /* the current codebook */
    int codebook_size;
    unsigned char *next_codebook_buffer;  /* accumulator for next codebook */
    int next_codebook_buffer_index;

    unsigned char *decode_buffer;
    int decode_buffer_size;

    /* number of frames to go before replacing codebook */
    int partial_countdown;
    int partial_count;

} VqaContext;

static av_cold int vqa_decode_init(AVCodecContext *avctx)
{
    VqaContext *s = avctx->priv_data;
    int i, j, codebook_index, ret;

    s->avctx = avctx;
    avctx->pix_fmt = AV_PIX_FMT_PAL8;

    /* make sure the extradata made it */
    if (s->avctx->extradata_size != VQA_HEADER_SIZE) {
<<<<<<< HEAD
        av_log(s->avctx, AV_LOG_ERROR, "expected extradata size of %d\n", VQA_HEADER_SIZE);
        return AVERROR_INVALIDDATA;
=======
        av_log(s->avctx, AV_LOG_ERROR, "  VQA video: expected extradata size of %d\n", VQA_HEADER_SIZE);
        return AVERROR(EINVAL);
>>>>>>> 9dbbda23
    }

    /* load up the VQA parameters from the header */
    s->vqa_version = s->avctx->extradata[0];
    if (s->vqa_version < 1 || s->vqa_version > 3) {
        av_log(s->avctx, AV_LOG_ERROR, "unsupported version %d\n", s->vqa_version);
        return AVERROR_PATCHWELCOME;
    }
    s->width = AV_RL16(&s->avctx->extradata[6]);
    s->height = AV_RL16(&s->avctx->extradata[8]);
    if ((ret = av_image_check_size(s->width, s->height, 0, avctx)) < 0) {
        s->width= s->height= 0;
<<<<<<< HEAD
        return AVERROR_INVALIDDATA;
=======
        return ret;
>>>>>>> 9dbbda23
    }
    s->vector_width = s->avctx->extradata[10];
    s->vector_height = s->avctx->extradata[11];
    s->partial_count = s->partial_countdown = s->avctx->extradata[13];

    /* the vector dimensions have to meet very stringent requirements */
    if ((s->vector_width != 4) ||
        ((s->vector_height != 2) && (s->vector_height != 4))) {
        /* return without further initialization */
        return AVERROR_INVALIDDATA;
    }

    if (s->width % s->vector_width || s->height % s->vector_height) {
        av_log(avctx, AV_LOG_ERROR, "Image size not multiple of block size\n");
        return AVERROR_INVALIDDATA;
    }

    /* allocate codebooks */
    s->codebook_size = MAX_CODEBOOK_SIZE;
    s->codebook = av_malloc(s->codebook_size);
    if (!s->codebook)
        goto fail;
    s->next_codebook_buffer = av_malloc(s->codebook_size);
    if (!s->next_codebook_buffer)
        goto fail;

    /* allocate decode buffer */
    s->decode_buffer_size = (s->width / s->vector_width) *
        (s->height / s->vector_height) * 2;
    s->decode_buffer = av_malloc(s->decode_buffer_size);
    if (!s->decode_buffer)
        goto fail;

    /* initialize the solid-color vectors */
    if (s->vector_height == 4) {
        codebook_index = 0xFF00 * 16;
        for (i = 0; i < 256; i++)
            for (j = 0; j < 16; j++)
                s->codebook[codebook_index++] = i;
    } else {
        codebook_index = 0xF00 * 8;
        for (i = 0; i < 256; i++)
            for (j = 0; j < 8; j++)
                s->codebook[codebook_index++] = i;
    }
    s->next_codebook_buffer_index = 0;

    avcodec_get_frame_defaults(&s->frame);
    s->frame.data[0] = NULL;

    return 0;
fail:
    av_freep(&s->codebook);
    av_freep(&s->next_codebook_buffer);
    av_freep(&s->decode_buffer);
    return AVERROR(ENOMEM);
}

#define CHECK_COUNT() \
    if (dest_index + count > dest_size) { \
        av_log(s->avctx, AV_LOG_ERROR, "decode_format80 problem: next op would overflow dest_index\n"); \
        av_log(s->avctx, AV_LOG_ERROR, "current dest_index = %d, count = %d, dest_size = %d\n", \
            dest_index, count, dest_size); \
        return AVERROR_INVALIDDATA; \
    }

#define CHECK_COPY(idx) \
    if (idx < 0 || idx + count > dest_size) { \
        av_log(s->avctx, AV_LOG_ERROR, "decode_format80 problem: next op would overflow dest_index\n"); \
        av_log(s->avctx, AV_LOG_ERROR, "current src_pos = %d, count = %d, dest_size = %d\n", \
            src_pos, count, dest_size); \
        return AVERROR_INVALIDDATA; \
    }


static int decode_format80(VqaContext *s, int src_size,
    unsigned char *dest, int dest_size, int check_size) {

    int dest_index = 0;
    int count, opcode, start;
    int src_pos;
    unsigned char color;
    int i;

    start = bytestream2_tell(&s->gb);
    while (bytestream2_tell(&s->gb) - start < src_size) {
        opcode = bytestream2_get_byte(&s->gb);
        av_dlog(s->avctx, "opcode %02X: ", opcode);

        /* 0x80 means that frame is finished */
        if (opcode == 0x80)
            return 0;

        if (dest_index >= dest_size) {
            av_log(s->avctx, AV_LOG_ERROR, "decode_format80 problem: dest_index (%d) exceeded dest_size (%d)\n",
                dest_index, dest_size);
            return AVERROR_INVALIDDATA;
        }

        if (opcode == 0xFF) {

            count   = bytestream2_get_le16(&s->gb);
            src_pos = bytestream2_get_le16(&s->gb);
            av_dlog(s->avctx, "(1) copy %X bytes from absolute pos %X\n", count, src_pos);
            CHECK_COUNT();
            CHECK_COPY(src_pos);
            for (i = 0; i < count; i++)
                dest[dest_index + i] = dest[src_pos + i];
            dest_index += count;

        } else if (opcode == 0xFE) {

            count = bytestream2_get_le16(&s->gb);
            color = bytestream2_get_byte(&s->gb);
            av_dlog(s->avctx, "(2) set %X bytes to %02X\n", count, color);
            CHECK_COUNT();
            memset(&dest[dest_index], color, count);
            dest_index += count;

        } else if ((opcode & 0xC0) == 0xC0) {

            count = (opcode & 0x3F) + 3;
            src_pos = bytestream2_get_le16(&s->gb);
            av_dlog(s->avctx, "(3) copy %X bytes from absolute pos %X\n", count, src_pos);
            CHECK_COUNT();
            CHECK_COPY(src_pos);
            for (i = 0; i < count; i++)
                dest[dest_index + i] = dest[src_pos + i];
            dest_index += count;

        } else if (opcode > 0x80) {

            count = opcode & 0x3F;
            av_dlog(s->avctx, "(4) copy %X bytes from source to dest\n", count);
            CHECK_COUNT();
            bytestream2_get_buffer(&s->gb, &dest[dest_index], count);
            dest_index += count;

        } else {

            count = ((opcode & 0x70) >> 4) + 3;
            src_pos = bytestream2_get_byte(&s->gb) | ((opcode & 0x0F) << 8);
            av_dlog(s->avctx, "(5) copy %X bytes from relpos %X\n", count, src_pos);
            CHECK_COUNT();
            CHECK_COPY(dest_index - src_pos);
            for (i = 0; i < count; i++)
                dest[dest_index + i] = dest[dest_index - src_pos + i];
            dest_index += count;
        }
    }

    /* validate that the entire destination buffer was filled; this is
     * important for decoding frame maps since each vector needs to have a
     * codebook entry; it is not important for compressed codebooks because
     * not every entry needs to be filled */
    if (check_size)
        if (dest_index < dest_size)
            av_log(s->avctx, AV_LOG_ERROR, "decode_format80 problem: decode finished with dest_index (%d) < dest_size (%d)\n",
                dest_index, dest_size);

    return 0; // let's display what we decoded anyway
}

static int vqa_decode_chunk(VqaContext *s)
{
    unsigned int chunk_type;
    unsigned int chunk_size;
    int byte_skip;
    unsigned int index = 0;
    int i;
    unsigned char r, g, b;
    int index_shift;
    int res;

    int cbf0_chunk = -1;
    int cbfz_chunk = -1;
    int cbp0_chunk = -1;
    int cbpz_chunk = -1;
    int cpl0_chunk = -1;
    int cplz_chunk = -1;
    int vptz_chunk = -1;

    int x, y;
    int lines = 0;
    int pixel_ptr;
    int vector_index = 0;
    int lobyte = 0;
    int hibyte = 0;
    int lobytes = 0;
    int hibytes = s->decode_buffer_size / 2;

    /* first, traverse through the frame and find the subchunks */
    while (bytestream2_get_bytes_left(&s->gb) >= 8) {

        chunk_type = bytestream2_get_be32u(&s->gb);
        index      = bytestream2_tell(&s->gb);
        chunk_size = bytestream2_get_be32u(&s->gb);

        switch (chunk_type) {

        case CBF0_TAG:
            cbf0_chunk = index;
            break;

        case CBFZ_TAG:
            cbfz_chunk = index;
            break;

        case CBP0_TAG:
            cbp0_chunk = index;
            break;

        case CBPZ_TAG:
            cbpz_chunk = index;
            break;

        case CPL0_TAG:
            cpl0_chunk = index;
            break;

        case CPLZ_TAG:
            cplz_chunk = index;
            break;

        case VPTZ_TAG:
            vptz_chunk = index;
            break;

        default:
            av_log(s->avctx, AV_LOG_ERROR, "Found unknown chunk type: %c%c%c%c (%08X)\n",
            (chunk_type >> 24) & 0xFF,
            (chunk_type >> 16) & 0xFF,
            (chunk_type >>  8) & 0xFF,
            (chunk_type >>  0) & 0xFF,
            chunk_type);
            break;
        }

        byte_skip = chunk_size & 0x01;
        bytestream2_skip(&s->gb, chunk_size + byte_skip);
    }

    /* next, deal with the palette */
    if ((cpl0_chunk != -1) && (cplz_chunk != -1)) {

        /* a chunk should not have both chunk types */
        av_log(s->avctx, AV_LOG_ERROR, "problem: found both CPL0 and CPLZ chunks\n");
        return AVERROR_INVALIDDATA;
    }

    /* decompress the palette chunk */
    if (cplz_chunk != -1) {

/* yet to be handled */

    }

    /* convert the RGB palette into the machine's endian format */
    if (cpl0_chunk != -1) {

        bytestream2_seek(&s->gb, cpl0_chunk, SEEK_SET);
        chunk_size = bytestream2_get_be32(&s->gb);
        /* sanity check the palette size */
        if (chunk_size / 3 > 256 || chunk_size > bytestream2_get_bytes_left(&s->gb)) {
            av_log(s->avctx, AV_LOG_ERROR, "problem: found a palette chunk with %d colors\n",
                chunk_size / 3);
            return AVERROR_INVALIDDATA;
        }
        for (i = 0; i < chunk_size / 3; i++) {
            /* scale by 4 to transform 6-bit palette -> 8-bit */
            r = bytestream2_get_byteu(&s->gb) * 4;
            g = bytestream2_get_byteu(&s->gb) * 4;
            b = bytestream2_get_byteu(&s->gb) * 4;
            s->palette[i] = 0xFFU << 24 | r << 16 | g << 8 | b;
            s->palette[i] |= s->palette[i] >> 6 & 0x30303;
        }
    }

    /* next, look for a full codebook */
    if ((cbf0_chunk != -1) && (cbfz_chunk != -1)) {

        /* a chunk should not have both chunk types */
        av_log(s->avctx, AV_LOG_ERROR, "problem: found both CBF0 and CBFZ chunks\n");
        return AVERROR_INVALIDDATA;
    }

    /* decompress the full codebook chunk */
    if (cbfz_chunk != -1) {

        bytestream2_seek(&s->gb, cbfz_chunk, SEEK_SET);
        chunk_size = bytestream2_get_be32(&s->gb);
        if ((res = decode_format80(s, chunk_size, s->codebook,
                                   s->codebook_size, 0)) < 0)
            return res;
    }

    /* copy a full codebook */
    if (cbf0_chunk != -1) {

        bytestream2_seek(&s->gb, cbf0_chunk, SEEK_SET);
        chunk_size = bytestream2_get_be32(&s->gb);
        /* sanity check the full codebook size */
        if (chunk_size > MAX_CODEBOOK_SIZE) {
            av_log(s->avctx, AV_LOG_ERROR, "problem: CBF0 chunk too large (0x%X bytes)\n",
                chunk_size);
            return AVERROR_INVALIDDATA;
        }

        bytestream2_get_buffer(&s->gb, s->codebook, chunk_size);
    }

    /* decode the frame */
    if (vptz_chunk == -1) {

        /* something is wrong if there is no VPTZ chunk */
        av_log(s->avctx, AV_LOG_ERROR, "problem: no VPTZ chunk found\n");
        return AVERROR_INVALIDDATA;
    }

    bytestream2_seek(&s->gb, vptz_chunk, SEEK_SET);
    chunk_size = bytestream2_get_be32(&s->gb);
    if ((res = decode_format80(s, chunk_size,
                               s->decode_buffer, s->decode_buffer_size, 1)) < 0)
        return res;

    /* render the final PAL8 frame */
    if (s->vector_height == 4)
        index_shift = 4;
    else
        index_shift = 3;
    for (y = 0; y < s->height; y += s->vector_height) {
        for (x = 0; x < s->width; x += 4, lobytes++, hibytes++) {
            pixel_ptr = y * s->frame.linesize[0] + x;

            /* get the vector index, the method for which varies according to
             * VQA file version */
            switch (s->vqa_version) {

            case 1:
                lobyte = s->decode_buffer[lobytes * 2];
                hibyte = s->decode_buffer[(lobytes * 2) + 1];
                vector_index = ((hibyte << 8) | lobyte) >> 3;
                vector_index <<= index_shift;
                lines = s->vector_height;
                /* uniform color fill - a quick hack */
                if (hibyte == 0xFF) {
                    while (lines--) {
                        s->frame.data[0][pixel_ptr + 0] = 255 - lobyte;
                        s->frame.data[0][pixel_ptr + 1] = 255 - lobyte;
                        s->frame.data[0][pixel_ptr + 2] = 255 - lobyte;
                        s->frame.data[0][pixel_ptr + 3] = 255 - lobyte;
                        pixel_ptr += s->frame.linesize[0];
                    }
                    lines=0;
                }
                break;

            case 2:
                lobyte = s->decode_buffer[lobytes];
                hibyte = s->decode_buffer[hibytes];
                vector_index = (hibyte << 8) | lobyte;
                vector_index <<= index_shift;
                lines = s->vector_height;
                break;

            case 3:
/* not implemented yet */
                lines = 0;
                break;
            }

            while (lines--) {
                s->frame.data[0][pixel_ptr + 0] = s->codebook[vector_index++];
                s->frame.data[0][pixel_ptr + 1] = s->codebook[vector_index++];
                s->frame.data[0][pixel_ptr + 2] = s->codebook[vector_index++];
                s->frame.data[0][pixel_ptr + 3] = s->codebook[vector_index++];
                pixel_ptr += s->frame.linesize[0];
            }
        }
    }

    /* handle partial codebook */
    if ((cbp0_chunk != -1) && (cbpz_chunk != -1)) {
        /* a chunk should not have both chunk types */
        av_log(s->avctx, AV_LOG_ERROR, "problem: found both CBP0 and CBPZ chunks\n");
        return AVERROR_INVALIDDATA;
    }

    if (cbp0_chunk != -1) {

        bytestream2_seek(&s->gb, cbp0_chunk, SEEK_SET);
        chunk_size = bytestream2_get_be32(&s->gb);

        /* accumulate partial codebook */
        bytestream2_get_buffer(&s->gb, &s->next_codebook_buffer[s->next_codebook_buffer_index],
                               chunk_size);
        s->next_codebook_buffer_index += chunk_size;

        s->partial_countdown--;
        if (s->partial_countdown <= 0) {

            /* time to replace codebook */
            memcpy(s->codebook, s->next_codebook_buffer,
                s->next_codebook_buffer_index);

            /* reset accounting */
            s->next_codebook_buffer_index = 0;
            s->partial_countdown = s->partial_count;
        }
    }

    if (cbpz_chunk != -1) {

        bytestream2_seek(&s->gb, cbpz_chunk, SEEK_SET);
        chunk_size = bytestream2_get_be32(&s->gb);

        /* accumulate partial codebook */
        bytestream2_get_buffer(&s->gb, &s->next_codebook_buffer[s->next_codebook_buffer_index],
                               chunk_size);
        s->next_codebook_buffer_index += chunk_size;

        s->partial_countdown--;
        if (s->partial_countdown <= 0) {
            bytestream2_init(&s->gb, s->next_codebook_buffer, s->next_codebook_buffer_index);
            /* decompress codebook */
            if ((res = decode_format80(s, s->next_codebook_buffer_index,
                                       s->codebook, s->codebook_size, 0)) < 0)
                return res;

            /* reset accounting */
            s->next_codebook_buffer_index = 0;
            s->partial_countdown = s->partial_count;
        }
    }

    return 0;
}

static int vqa_decode_frame(AVCodecContext *avctx,
                            void *data, int *got_frame,
                            AVPacket *avpkt)
{
    VqaContext *s = avctx->priv_data;
    int res;

    if (s->frame.data[0])
        avctx->release_buffer(avctx, &s->frame);

<<<<<<< HEAD
    if ((res = ff_get_buffer(avctx, &s->frame))) {
        av_log(s->avctx, AV_LOG_ERROR, "get_buffer() failed\n");
=======
    if ((res = ff_get_buffer(avctx, &s->frame)) < 0) {
        av_log(s->avctx, AV_LOG_ERROR, "  VQA Video: get_buffer() failed\n");
>>>>>>> 9dbbda23
        return res;
    }

    bytestream2_init(&s->gb, avpkt->data, avpkt->size);
    if ((res = vqa_decode_chunk(s)) < 0)
        return res;

    /* make the palette available on the way out */
    memcpy(s->frame.data[1], s->palette, PALETTE_COUNT * 4);
    s->frame.palette_has_changed = 1;

    *got_frame      = 1;
    *(AVFrame*)data = s->frame;

    /* report that the buffer was completely consumed */
    return avpkt->size;
}

static av_cold int vqa_decode_end(AVCodecContext *avctx)
{
    VqaContext *s = avctx->priv_data;

    av_freep(&s->codebook);
    av_freep(&s->next_codebook_buffer);
    av_freep(&s->decode_buffer);

    if (s->frame.data[0])
        avctx->release_buffer(avctx, &s->frame);

    return 0;
}

AVCodec ff_vqa_decoder = {
    .name           = "vqavideo",
    .type           = AVMEDIA_TYPE_VIDEO,
    .id             = AV_CODEC_ID_WS_VQA,
    .priv_data_size = sizeof(VqaContext),
    .init           = vqa_decode_init,
    .close          = vqa_decode_end,
    .decode         = vqa_decode_frame,
    .capabilities   = CODEC_CAP_DR1,
    .long_name      = NULL_IF_CONFIG_SMALL("Westwood Studios VQA (Vector Quantized Animation) video"),
};<|MERGE_RESOLUTION|>--- conflicted
+++ resolved
@@ -129,13 +129,8 @@
 
     /* make sure the extradata made it */
     if (s->avctx->extradata_size != VQA_HEADER_SIZE) {
-<<<<<<< HEAD
         av_log(s->avctx, AV_LOG_ERROR, "expected extradata size of %d\n", VQA_HEADER_SIZE);
-        return AVERROR_INVALIDDATA;
-=======
-        av_log(s->avctx, AV_LOG_ERROR, "  VQA video: expected extradata size of %d\n", VQA_HEADER_SIZE);
         return AVERROR(EINVAL);
->>>>>>> 9dbbda23
     }
 
     /* load up the VQA parameters from the header */
@@ -148,11 +143,7 @@
     s->height = AV_RL16(&s->avctx->extradata[8]);
     if ((ret = av_image_check_size(s->width, s->height, 0, avctx)) < 0) {
         s->width= s->height= 0;
-<<<<<<< HEAD
-        return AVERROR_INVALIDDATA;
-=======
         return ret;
->>>>>>> 9dbbda23
     }
     s->vector_width = s->avctx->extradata[10];
     s->vector_height = s->avctx->extradata[11];
@@ -601,13 +592,8 @@
     if (s->frame.data[0])
         avctx->release_buffer(avctx, &s->frame);
 
-<<<<<<< HEAD
-    if ((res = ff_get_buffer(avctx, &s->frame))) {
+    if ((res = ff_get_buffer(avctx, &s->frame)) < 0) {
         av_log(s->avctx, AV_LOG_ERROR, "get_buffer() failed\n");
-=======
-    if ((res = ff_get_buffer(avctx, &s->frame)) < 0) {
-        av_log(s->avctx, AV_LOG_ERROR, "  VQA Video: get_buffer() failed\n");
->>>>>>> 9dbbda23
         return res;
     }
 
