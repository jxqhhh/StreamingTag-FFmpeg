--- conflicted
+++ resolved
@@ -137,12 +137,8 @@
     c->range= 0x1FE;
 }
 
-<<<<<<< HEAD
-void ff_init_cabac_states(){
-=======
 void ff_init_cabac_states(void)
 {
->>>>>>> 5b3c1aec
     int i, j;
 
     for(i=0; i<64; i++){
