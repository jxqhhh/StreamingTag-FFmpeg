--- conflicted
+++ resolved
@@ -170,8 +170,6 @@
     return 0;
 }
 
-<<<<<<< HEAD
-=======
 static av_cold int targa_encode_init(AVCodecContext *avctx)
 {
     avctx->coded_frame = av_frame_alloc();
@@ -190,17 +188,13 @@
     return 0;
 }
 
->>>>>>> 45bde93e
 AVCodec ff_targa_encoder = {
     .name           = "targa",
     .long_name      = NULL_IF_CONFIG_SMALL("Truevision Targa image"),
     .type           = AVMEDIA_TYPE_VIDEO,
     .id             = AV_CODEC_ID_TARGA,
-<<<<<<< HEAD
-=======
     .init           = targa_encode_init,
     .close          = targa_encode_close,
->>>>>>> 45bde93e
     .encode2        = targa_encode_frame,
     .pix_fmts       = (const enum AVPixelFormat[]){
         AV_PIX_FMT_BGR24, AV_PIX_FMT_BGRA, AV_PIX_FMT_RGB555LE, AV_PIX_FMT_GRAY8, AV_PIX_FMT_PAL8,
